from setuptools import find_packages, setup

from mooncrawl.version import MOONCRAWL_VERSION

long_description = ""
with open("README.md") as ifp:
    long_description = ifp.read()

setup(
    name="mooncrawl",
    version=MOONCRAWL_VERSION,
    author="Bugout.dev",
    author_email="engineers@bugout.dev",
    license="Apache License 2.0",
    description="Moonstream crawlers",
    long_description=long_description,
    long_description_content_type="text/markdown",
    url="https://github.com/bugout-dev/moonstream",
    platforms="all",
    classifiers=[
        "Development Status :: 2 - Pre-Alpha",
        "Intended Audience :: Developers",
        "Natural Language :: English",
        "Programming Language :: Python",
        "Programming Language :: Python :: 3",
        "Programming Language :: Python :: 3.8",
        "Programming Language :: Python :: Implementation :: CPython",
        "Topic :: Software Development :: Libraries",
        "Topic :: Software Development :: Libraries :: Python Modules",
    ],
    python_requires=">=3.6",
    packages=find_packages(),
    package_data={"mooncrawl": ["py.typed"]},
    zip_safe=False,
    install_requires=[
<<<<<<< HEAD
        "moonstreamdb @ git+https://git@github.com/bugout-dev/moonstream.git@ec3278e192119d1e8a273cfaab6cb53890d2e8e9#egg=moonstreamdb&subdirectory=db",
        "python-dateutil",
=======
        "moonstreamdb @ git+https://git@github.com/bugout-dev/moonstream.git@39d2b8e36a49958a9ae085ec2cc1be3fc732b9d0#egg=moonstreamdb&subdirectory=db",
>>>>>>> 5fc813e9
        "requests",
        "tqdm",
        "web3",
    ],
    extras_require={"dev": ["black", "mypy", "types-requests"]},
    entry_points={
        "console_scripts": [
            "ethcrawler=mooncrawl.ethcrawler:main",
            "esd=mooncrawl.esd:main",
            "identity=mooncrawl.identity:main"
        ]
    },
)<|MERGE_RESOLUTION|>--- conflicted
+++ resolved
@@ -33,12 +33,8 @@
     package_data={"mooncrawl": ["py.typed"]},
     zip_safe=False,
     install_requires=[
-<<<<<<< HEAD
-        "moonstreamdb @ git+https://git@github.com/bugout-dev/moonstream.git@ec3278e192119d1e8a273cfaab6cb53890d2e8e9#egg=moonstreamdb&subdirectory=db",
+        "moonstreamdb @ git+https://git@github.com/bugout-dev/moonstream.git@39d2b8e36a49958a9ae085ec2cc1be3fc732b9d0#egg=moonstreamdb&subdirectory=db",
         "python-dateutil",
-=======
-        "moonstreamdb @ git+https://git@github.com/bugout-dev/moonstream.git@39d2b8e36a49958a9ae085ec2cc1be3fc732b9d0#egg=moonstreamdb&subdirectory=db",
->>>>>>> 5fc813e9
         "requests",
         "tqdm",
         "web3",
@@ -48,7 +44,7 @@
         "console_scripts": [
             "ethcrawler=mooncrawl.ethcrawler:main",
             "esd=mooncrawl.esd:main",
-            "identity=mooncrawl.identity:main"
+            "identity=mooncrawl.identity:main",
         ]
     },
 )