"""
Moonstream crawlers CLI.
"""
import argparse
from distutils.util import strtobool
import json
import sys
import time

<<<<<<< HEAD
from .ethereum import crawl, check_missing_blocks, process_contract_deployments
=======
from .ethereum import (
    crawl_blocks_executor,
    crawl_blocks,
    check_missing_blocks,
    get_latest_blocks,
)
>>>>>>> 5b7cdf68
from .settings import MOONSTREAM_CRAWL_WORKERS


def yield_blocks_numbers_lists(blocks_range_str: str) -> None:
    """
    Generate list of blocks.
    Block steps used to prevent long executor tasks and data loss possibility.
    """
    block_step = 1000

    try:
        blocks_start_end = blocks_range_str.split("-")
        bottom_block_number = int(blocks_start_end[0])
        top_block_number = int(blocks_start_end[1])
        required_blocks_len = top_block_number - bottom_block_number + 1
    except Exception:
        print(
            "Wrong format provided, expected {bottom_block}-{top_block}, as ex. 105-340"
        )
        return

    print(f"Required {required_blocks_len} blocks to process")

    while not top_block_number < bottom_block_number:
        temp_bottom_block_number = top_block_number - block_step
        if temp_bottom_block_number < bottom_block_number:
            temp_bottom_block_number = bottom_block_number - 1
        blocks_numbers_list = list(
            range(top_block_number, temp_bottom_block_number, -1)
        )

        yield blocks_numbers_list

        top_block_number -= block_step


def ethcrawler_blocks_sync_handler(args: argparse.Namespace) -> None:
    """
    Synchronize latest Ethereum blocks with database.
    """
    while True:
        bottom_block_number, top_block_number = get_latest_blocks(
            bool(strtobool(args.transactions))
        )
        if bottom_block_number >= top_block_number:
            print(
                f"Synchronization is unnecessary for blocks {bottom_block_number}-{top_block_number}"
            )
            break
        for blocks_numbers_list in yield_blocks_numbers_lists(
            f"{bottom_block_number}-{top_block_number}"
        ):
            print(f"Adding blocks {blocks_numbers_list[0]}-{blocks_numbers_list[-1]}")
            crawl_blocks_executor(
                block_numbers_list=blocks_numbers_list,
                with_transactions=bool(strtobool(args.transactions)),
            )
        print(f"Synchronized blocks from {bottom_block_number} to {top_block_number}")
        time.sleep(10)


def ethcrawler_blocks_add_handler(args: argparse.Namespace) -> None:
    """
    Add blocks to moonstream database.
    """
    startTime = time.time()

    for blocks_numbers_list in yield_blocks_numbers_lists(args.blocks):
        print(f"Adding blocks {blocks_numbers_list[0]}-{blocks_numbers_list[-1]}")
        crawl_blocks_executor(
            block_numbers_list=blocks_numbers_list,
            with_transactions=bool(strtobool(args.transactions)),
        )

    print(f"Required {time.time() - startTime} with {MOONSTREAM_CRAWL_WORKERS} workers")


def ethcrawler_blocks_missing_handler(args: argparse.Namespace) -> None:
    startTime = time.time()
    missing_blocks_numbers_total = []
    for blocks_numbers_list in yield_blocks_numbers_lists(args.blocks):
        print(
            f"Check missing blocks from {blocks_numbers_list[0]} to {blocks_numbers_list[-1]}"
        )
        missing_blocks_numbers = check_missing_blocks(
            blocks_numbers=blocks_numbers_list,
        )
        missing_blocks_numbers_total.extend(missing_blocks_numbers)
    print(f"Found {len(missing_blocks_numbers_total)} missing blocks")

    time.sleep(5)

    if (len(missing_blocks_numbers_total)) > 0:
        if bool(strtobool(args.lazy)):
            print("Executed lazy block crawler")
            crawl_blocks(
                missing_blocks_numbers_total,
                with_transactions=bool(strtobool(args.transactions)),
                verbose=True,
            )
        else:
            crawl_blocks_executor(
                missing_blocks_numbers_total,
                with_transactions=bool(strtobool(args.transactions)),
                verbose=True,
            )
    print(
        f"Required {time.time() - startTime} with {MOONSTREAM_CRAWL_WORKERS} workers "
        f"for {len(missing_blocks_numbers_total)} missing blocks"
    )


def ethcrawler_contracts_update_handler(args: argparse.Namespace) -> None:
    results = process_contract_deployments()
    with args.outfile:
        json.dump(results, args.outfile)


def main() -> None:
    parser = argparse.ArgumentParser(description="Moonstream crawlers CLI")
    parser.set_defaults(func=lambda _: parser.print_help())
    subcommands = parser.add_subparsers(description="Crawlers commands")

    parser_ethcrawler = subcommands.add_parser(
        "ethcrawler", description="Ethereum crawler"
    )
    parser_ethcrawler.set_defaults(func=lambda _: parser_ethcrawler.print_help())
    subcommands_ethcrawler = parser_ethcrawler.add_subparsers(
        description="Ethereum crawler commands"
    )

    # Ethereum blocks parser
    parser_ethcrawler_blocks = subcommands_ethcrawler.add_parser(
        "blocks", description="Ethereum blocks commands"
    )
    parser_ethcrawler_blocks.set_defaults(
        func=lambda _: parser_ethcrawler_blocks.print_help()
    )
    subcommands_ethcrawler_blocks = parser_ethcrawler_blocks.add_subparsers(
        description="Ethereum blocks commands"
    )

    parser_ethcrawler_blocks_sync = subcommands_ethcrawler_blocks.add_parser(
        "synchronize", description="Synchronize to latest ethereum block commands"
    )
    parser_ethcrawler_blocks_sync.add_argument(
        "-t",
        "--transactions",
        choices=["True", "False"],
        default="True",
        help="Add or not block transactions",
    )
    parser_ethcrawler_blocks_sync.set_defaults(func=ethcrawler_blocks_sync_handler)

    parser_ethcrawler_blocks_add = subcommands_ethcrawler_blocks.add_parser(
        "add", description="Add ethereum blocks commands"
    )
    parser_ethcrawler_blocks_add.add_argument(
        "-b",
        "--blocks",
        required=True,
        help="List of blocks range in format {bottom_block}-{top_block}",
    )
    parser_ethcrawler_blocks_add.add_argument(
        "-t",
        "--transactions",
        choices=["True", "False"],
        default="True",
        help="Add or not block transactions",
    )
    parser_ethcrawler_blocks_add.set_defaults(func=ethcrawler_blocks_add_handler)

    parser_ethcrawler_blocks_missing = subcommands_ethcrawler_blocks.add_parser(
        "missing", description="Add missing ethereum blocks commands"
    )
    parser_ethcrawler_blocks_missing.add_argument(
        "-b",
        "--blocks",
        required=True,
        help="List of blocks range in format {bottom_block}-{top_block}",
    )
    parser_ethcrawler_blocks_missing.add_argument(
        "-t",
        "--transactions",
        choices=["True", "False"],
        default="True",
        help="Add or not block transactions",
    )
    parser_ethcrawler_blocks_missing.add_argument(
        "-l",
        "--lazy",
        choices=["True", "False"],
        default="False",
        help="Lazy block adding one by one",
    )
    parser_ethcrawler_blocks_missing.set_defaults(
        func=ethcrawler_blocks_missing_handler
    )

    parser_ethcrawler_contracts = subcommands_ethcrawler.add_parser(
        "contracts", description="Ethereum smart contract related crawlers"
    )
    parser_ethcrawler_contracts.set_defaults(
        func=lambda _: parser_ethcrawler_contracts.print_help()
    )
    subcommands_ethcrawler_contracts = parser_ethcrawler_contracts.add_subparsers(
        description="Ethereum contracts commands"
    )

    parser_ethcrawler_contracts_update = subcommands_ethcrawler_contracts.add_parser(
        "update",
        description="Update smart contract registry to include newly deployed smart contracts",
    )
    parser_ethcrawler_contracts_update.add_argument(
        "-o",
        "--outfile",
        type=argparse.FileType("w"),
        default=sys.stdout,
        help="(Optional) File to write new (transaction_hash, contract_address) pairs to",
    )
    parser_ethcrawler_contracts_update.set_defaults(
        func=ethcrawler_contracts_update_handler
    )

    args = parser.parse_args()
    args.func(args)


if __name__ == "__main__":
    main()<|MERGE_RESOLUTION|>--- conflicted
+++ resolved
@@ -7,16 +7,13 @@
 import sys
 import time
 
-<<<<<<< HEAD
-from .ethereum import crawl, check_missing_blocks, process_contract_deployments
-=======
 from .ethereum import (
     crawl_blocks_executor,
     crawl_blocks,
     check_missing_blocks,
     get_latest_blocks,
+    process_contract_deployments,
 )
->>>>>>> 5b7cdf68
 from .settings import MOONSTREAM_CRAWL_WORKERS
 
 
