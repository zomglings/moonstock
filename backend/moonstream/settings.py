import os

from bugout.app import Bugout

# Bugout
BUGOUT_BROOD_URL = os.environ.get("BUGOUT_BROOD_URL", "https://auth.bugout.dev")
BUGOUT_SPIRE_URL = os.environ.get("BUGOUT_SPIRE_URL", "https://spire.bugout.dev")
bugout_client = Bugout(brood_api_url=BUGOUT_BROOD_URL, spire_api_url=BUGOUT_SPIRE_URL)

BUGOUT_REQUEST_TIMEOUT_SECONDS = 5

HUMBUG_REPORTER_BACKEND_TOKEN = os.environ.get("HUMBUG_REPORTER_BACKEND_TOKEN")

# Default value is "" instead of None so that mypy understands that MOONSTREAM_APPLICATION_ID is a string
MOONSTREAM_APPLICATION_ID = os.environ.get("MOONSTREAM_APPLICATION_ID", "")
if MOONSTREAM_APPLICATION_ID == "":
    raise ValueError("MOONSTREAM_APPLICATION_ID environment variable must be set")

MOONSTREAM_DATA_JOURNAL_ID = os.environ.get("MOONSTREAM_DATA_JOURNAL_ID", "")
if MOONSTREAM_DATA_JOURNAL_ID == "":
    raise ValueError("MOONSTREAM_DATA_JOURNAL_ID environment variable must be set")

MOONSTREAM_ADMIN_ACCESS_TOKEN = os.environ.get("MOONSTREAM_ADMIN_ACCESS_TOKEN", "")
if MOONSTREAM_ADMIN_ACCESS_TOKEN == "":
    raise ValueError("MOONSTREAM_ADMIN_ACCESS_TOKEN environment variable must be set")

# Origin
RAW_ORIGINS = os.environ.get("MOONSTREAM_CORS_ALLOWED_ORIGINS")
if RAW_ORIGINS is None:
    raise ValueError(
        "MOONSTREAM_CORS_ALLOWED_ORIGINS environment variable must be set (comma-separated list of CORS allowed origins)"
    )
ORIGINS = RAW_ORIGINS.split(",")

# OpenAPI
DOCS_TARGET_PATH = "docs"

DEFAULT_STREAM_TIMEINTERVAL = 5 * 60

ETHTXPOOL_HUMBUG_CLIENT_ID = os.environ.get(
    "ETHTXPOOL_HUMBUG_CLIENT_ID", "client:ethereum-txpool-crawler-0"
)

# S3 Bucket
ETHERSCAN_SMARTCONTRACTS_BUCKET = os.environ.get("AWS_S3_SMARTCONTRACT_BUCKET")
if ETHERSCAN_SMARTCONTRACTS_BUCKET is None:
    raise ValueError("AWS_S3_SMARTCONTRACT_BUCKET is not set")

<<<<<<< HEAD
SMARTCONTRACTS_ABI_BUCKET = os.environ.get("SMARTCONTRACTS_ABI_BUCKET")
if SMARTCONTRACTS_ABI_BUCKET is None:
    raise ValueError("SMARTCONTRACTS_ABI_BUCKET is not set")
=======
# Web3 provider
MOONSTREAM_INTERNAL_HOSTED_ZONE_ID = os.environ.get(
    "MOONSTREAM_INTERNAL_HOSTED_ZONE_ID", ""
)
if MOONSTREAM_INTERNAL_HOSTED_ZONE_ID == "":
    raise ValueError(
        "MOONSTREAM_INTERNAL_HOSTED_ZONE_ID environment variable must be set"
    )
MOONSTREAM_ETHEREUM_WEB3_PROVIDER_URI = os.environ.get(
    "MOONSTREAM_ETHEREUM_WEB3_PROVIDER_URI", ""
)
if MOONSTREAM_ETHEREUM_WEB3_PROVIDER_URI == "":
    raise ValueError(
        "MOONSTREAM_ETHEREUM_WEB3_PROVIDER_URI environment variable must be set"
    )
MOONSTREAM_NODE_ETHEREUM_IPC_PORT = os.environ.get(
    "MOONSTREAM_NODE_ETHEREUM_IPC_PORT", 8545
)
>>>>>>> d531f5a8
<|MERGE_RESOLUTION|>--- conflicted
+++ resolved
@@ -46,12 +46,6 @@
 if ETHERSCAN_SMARTCONTRACTS_BUCKET is None:
     raise ValueError("AWS_S3_SMARTCONTRACT_BUCKET is not set")
 
-<<<<<<< HEAD
-SMARTCONTRACTS_ABI_BUCKET = os.environ.get("SMARTCONTRACTS_ABI_BUCKET")
-if SMARTCONTRACTS_ABI_BUCKET is None:
-    raise ValueError("SMARTCONTRACTS_ABI_BUCKET is not set")
-=======
-# Web3 provider
 MOONSTREAM_INTERNAL_HOSTED_ZONE_ID = os.environ.get(
     "MOONSTREAM_INTERNAL_HOSTED_ZONE_ID", ""
 )
@@ -59,6 +53,7 @@
     raise ValueError(
         "MOONSTREAM_INTERNAL_HOSTED_ZONE_ID environment variable must be set"
     )
+
 MOONSTREAM_ETHEREUM_WEB3_PROVIDER_URI = os.environ.get(
     "MOONSTREAM_ETHEREUM_WEB3_PROVIDER_URI", ""
 )
@@ -69,4 +64,9 @@
 MOONSTREAM_NODE_ETHEREUM_IPC_PORT = os.environ.get(
     "MOONSTREAM_NODE_ETHEREUM_IPC_PORT", 8545
 )
->>>>>>> d531f5a8
+
+MOONSTREAM_SMARTCONTRACTS_ABI_BUCKET = os.environ.get(
+    "MOONSTREAM_SMARTCONTRACTS_ABI_BUCKET"
+)
+if MOONSTREAM_SMARTCONTRACTS_ABI_BUCKET is None:
+    raise ValueError("MOONSTREAM_SMARTCONTRACTS_ABI_BUCKET is not set")