"""
The Moonstream users HTTP API
"""
import logging
from typing import Any, Dict, Optional
import uuid

from bugout.data import BugoutToken, BugoutUser, BugoutResource, BugoutUserTokens
from bugout.exceptions import BugoutResponseException
from fastapi import (
    APIRouter,
    Body,
    Form,
    Request,
)

from .. import data
from ..middleware import MoonstreamHTTPException

from ..settings import (
    MOONSTREAM_APPLICATION_ID,
    bugout_client as bc,
    BUGOUT_REQUEST_TIMEOUT_SECONDS,
)
from ..actions import create_onboarding_resource

logger = logging.getLogger(__name__)

router = APIRouter(
    prefix="/users",
)


@router.post("/", tags=["users"], response_model=BugoutUser)
async def create_user_handler(
    username: str = Form(...), email: str = Form(...), password: str = Form(...)
) -> BugoutUser:
    try:
        user: BugoutUser = bc.create_user(
            username=username,
            email=email,
            password=password,
            application_id=MOONSTREAM_APPLICATION_ID,
        )
    except BugoutResponseException as e:
        raise MoonstreamHTTPException(status_code=e.status_code, detail=e.detail)
    except Exception as e:
        raise MoonstreamHTTPException(status_code=500, internal_error=e)
    return user


@router.get("/", tags=["users"], response_model=BugoutUser)
async def get_user_handler(request: Request) -> BugoutUser:
    user: BugoutUser = request.state.user
    return user


@router.post("/password/reset_initiate", tags=["users"], response_model=Dict[str, Any])
async def restore_password_handler(email: str = Form(...)) -> Dict[str, Any]:
    try:
        response = bc.restore_password(email=email)
    except BugoutResponseException as e:
        raise MoonstreamHTTPException(status_code=e.status_code, detail=e.detail)
    except Exception as e:
        raise MoonstreamHTTPException(status_code=500, internal_error=e)
    return response


@router.post("/password/reset_complete", tags=["users"], response_model=BugoutUser)
async def reset_password_handler(
    reset_id: str = Form(...), new_password: str = Form(...)
) -> BugoutUser:
    try:
        response = bc.reset_password(reset_id=reset_id, new_password=new_password)
    except BugoutResponseException as e:
        raise MoonstreamHTTPException(status_code=e.status_code, detail=e.detail)
    except Exception as e:
        raise MoonstreamHTTPException(status_code=500, internal_error=e)
    return response


@router.post("/password/change", tags=["users"], response_model=BugoutUser)
async def change_password_handler(
    request: Request, current_password: str = Form(...), new_password: str = Form(...)
) -> BugoutUser:
    token = request.state.token
    try:
        user = bc.change_password(
            token=token, current_password=current_password, new_password=new_password
        )
    except BugoutResponseException as e:
        raise MoonstreamHTTPException(status_code=e.status_code, detail=e.detail)
    except Exception as e:
        raise MoonstreamHTTPException(status_code=500, internal_error=e)
    return user


@router.delete("/", tags=["users"], response_model=BugoutUser)
async def delete_user_handler(
    request: Request, password: str = Form(...)
) -> BugoutUser:
    user = request.state.user
    token = request.state.token
    try:
        user = bc.delete_user(token=token, user_id=user.id, password=password)
    except BugoutResponseException as e:
        raise MoonstreamHTTPException(status_code=e.status_code, detail=e.detail)
    except Exception as e:
        raise MoonstreamHTTPException(status_code=500, internal_error=e)
    return user


@router.post("/token", tags=["tokens"], response_model=BugoutToken)
async def login_handler(
    username: str = Form(...),
    password: str = Form(...),
    token_note: Optional[str] = Form(None),
) -> BugoutToken:
    try:
        token: BugoutToken = bc.create_token(
            username=username,
            password=password,
            application_id=MOONSTREAM_APPLICATION_ID,
            token_note=token_note,
        )

    except BugoutResponseException as e:
        raise MoonstreamHTTPException(status_code=e.status_code, detail=e.detail)
    except Exception as e:
        raise MoonstreamHTTPException(status_code=500, internal_error=e)
    return token


<<<<<<< HEAD
@router.delete("/token", tags=["tokens"], response_model=uuid.UUID)
=======
@app.get("/tokens", tags=["tokens"], response_model=BugoutUserTokens)
async def tokens_handler(request: Request) -> BugoutUserTokens:
    token = request.state.token
    try:
        response = bc.get_user_tokens(
            token, timeout=BUGOUT_REQUEST_TIMEOUT_SECONDS, active=True
        )
    except BugoutResponseException as e:
        raise MoonstreamHTTPException(status_code=e.status_code, detail=e.detail)
    except Exception as e:
        raise MoonstreamHTTPException(status_code=500, internal_error=e)
    return response


@app.put("/token", tags=["tokens"], response_model=BugoutToken)
async def token_update_handler(
    request: Request, token_note: str = Form(...), access_token: str = Form(...)
) -> BugoutToken:
    try:
        response = bc.update_token(token=access_token, token_note=token_note)
    except BugoutResponseException as e:
        raise MoonstreamHTTPException(status_code=e.status_code, detail=e.detail)
    except Exception as e:
        raise MoonstreamHTTPException(status_code=500, internal_error=e)
    return response


@app.post("/revoke/{access_token}", tags=["tokens"], response_model=uuid.UUID)
async def delete_token_by_id_handler(
    request: Request, access_token: uuid.UUID
) -> uuid.UUID:
    token = request.state.token
    try:
        response = bc.revoke_token(
            token=token,
            target_token=access_token,
            timeout=BUGOUT_REQUEST_TIMEOUT_SECONDS,
        )
    except BugoutResponseException as e:
        raise MoonstreamHTTPException(status_code=e.status_code, detail=e.detail)
    except Exception as e:
        raise MoonstreamHTTPException(status_code=500, internal_error=e)
    return response


@app.delete("/token", tags=["tokens"], response_model=uuid.UUID)
>>>>>>> a2148cdc
async def logout_handler(request: Request) -> uuid.UUID:
    token = request.state.token
    try:
        token_id: uuid.UUID = bc.revoke_token(token=token)
    except BugoutResponseException as e:
        raise MoonstreamHTTPException(status_code=e.status_code, detail=e.detail)
    except Exception as e:
        raise MoonstreamHTTPException(status_code=500, internal_error=e)
    return token_id


@router.post("/onboarding", tags=["users"], response_model=data.OnboardingState)
async def set_onboarding_state(
    request: Request,
    onboarding_data: data.OnboardingState = Body(...),
) -> data.OnboardingState:

    token = request.state.token
    try:
        response = bc.list_resources(
            token=token,
            params={"type": data.USER_ONBOARDING_STATE},
            timeout=BUGOUT_REQUEST_TIMEOUT_SECONDS,
        )
        resource_data = {"type": data.USER_ONBOARDING_STATE, **onboarding_data.dict()}
        if response.resources:
            resource = bc.update_resource(
                token=token,
                resource_id=str(response.resources[0].id),
                resource_data={"update": resource_data, "drop_keys": []},
            )
        else:
            resource = create_onboarding_resource(
                token=token, resource_data=resource_data
            )

    except BugoutResponseException as e:
        raise MoonstreamHTTPException(status_code=e.status_code, detail=e.detail)
    except Exception as e:
        raise MoonstreamHTTPException(status_code=500)

    if (
        resource.resource_data.get("is_complete") is None
        or resource.resource_data.get("steps") is None
    ):
        logger.error(
            f"Resources did not return correct onboarding object. Resource id:{resource.id}"
        )
        raise MoonstreamHTTPException(status_code=500)

    result = data.OnboardingState(
        is_complete=resource.resource_data.get("is_complete", False),
        steps=resource.resource_data.get("steps", {}),
    )
    return result


@router.get("/onboarding", tags=["users"], response_model=data.OnboardingState)
async def get_onboarding_state(request: Request) -> data.OnboardingState:
    token = request.state.token
    try:
        response = bc.list_resources(
            token=token,
            params={"type": data.USER_ONBOARDING_STATE},
            timeout=BUGOUT_REQUEST_TIMEOUT_SECONDS,
        )

        if response.resources:
            resource = response.resources[0]
        else:
            resource = create_onboarding_resource(token=token)
    except BugoutResponseException as e:
        raise MoonstreamHTTPException(status_code=e.status_code, detail=e.detail)
    except Exception as e:

        raise MoonstreamHTTPException(status_code=500)

    if (
        resource.resource_data.get("is_complete") is None
        or resource.resource_data.get("steps") is None
    ):
        logger.error(
            f"Resources did not return correct onboarding object. Resource id:{resource.id}"
        )
        raise MoonstreamHTTPException(status_code=500)
    result = data.OnboardingState(
        is_complete=resource.resource_data.get("is_complete", False),
        steps=resource.resource_data.get("steps", {}),
    )
    return result


@router.delete("/onboarding", tags=["users"], response_model=data.OnboardingState)
async def delete_onboarding_state(request: Request) -> data.OnboardingState:
    token = request.state.token
    try:
        response = bc.list_resources(
            token=token,
            params={"type": data.USER_ONBOARDING_STATE},
            timeout=BUGOUT_REQUEST_TIMEOUT_SECONDS,
        )
        if not response.resources:
            raise MoonstreamHTTPException(status_code=404, detail="not found")
        if response.resources:
            resource: BugoutResource = bc.delete_resource(
                token=token,
                resource_id=response.resources[0].id,
                timeout=BUGOUT_REQUEST_TIMEOUT_SECONDS,
            )

    except BugoutResponseException as e:
        raise MoonstreamHTTPException(status_code=e.status_code, detail=e.detail)
    except Exception as e:
        raise MoonstreamHTTPException(status_code=500)

    if (
        resource.resource_data.get("is_complete") is None
        or resource.resource_data.get("steps") is None
    ):
        logger.error(
            f"Resources did not return correct onboarding object. Resource id:{resource.id}"
        )
        raise MoonstreamHTTPException(status_code=500)
    result = data.OnboardingState(
        is_complete=resource.resource_data.get("is_complete", False),
        steps=resource.resource_data.get("steps", {}),
    )
    return result<|MERGE_RESOLUTION|>--- conflicted
+++ resolved
@@ -26,9 +26,7 @@
 
 logger = logging.getLogger(__name__)
 
-router = APIRouter(
-    prefix="/users",
-)
+router = APIRouter(prefix="/users")
 
 
 @router.post("/", tags=["users"], response_model=BugoutUser)
@@ -131,10 +129,7 @@
     return token
 
 
-<<<<<<< HEAD
-@router.delete("/token", tags=["tokens"], response_model=uuid.UUID)
-=======
-@app.get("/tokens", tags=["tokens"], response_model=BugoutUserTokens)
+@router.get("/tokens", tags=["tokens"], response_model=BugoutUserTokens)
 async def tokens_handler(request: Request) -> BugoutUserTokens:
     token = request.state.token
     try:
@@ -148,9 +143,9 @@
     return response
 
 
-@app.put("/token", tags=["tokens"], response_model=BugoutToken)
+@router.put("/token", tags=["tokens"], response_model=BugoutToken)
 async def token_update_handler(
-    request: Request, token_note: str = Form(...), access_token: str = Form(...)
+    token_note: str = Form(...), access_token: str = Form(...)
 ) -> BugoutToken:
     try:
         response = bc.update_token(token=access_token, token_note=token_note)
@@ -161,7 +156,7 @@
     return response
 
 
-@app.post("/revoke/{access_token}", tags=["tokens"], response_model=uuid.UUID)
+@router.post("/revoke/{access_token}", tags=["tokens"], response_model=uuid.UUID)
 async def delete_token_by_id_handler(
     request: Request, access_token: uuid.UUID
 ) -> uuid.UUID:
@@ -179,8 +174,7 @@
     return response
 
 
-@app.delete("/token", tags=["tokens"], response_model=uuid.UUID)
->>>>>>> a2148cdc
+@router.delete("/token", tags=["tokens"], response_model=uuid.UUID)
 async def logout_handler(request: Request) -> uuid.UUID:
     token = request.state.token
     try:
