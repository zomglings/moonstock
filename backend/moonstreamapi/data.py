"""
Pydantic schemas for the Moonstream HTTP API
"""
from enum import Enum
from typing import List, Optional, Dict, Any, Union
from uuid import UUID


from pydantic import BaseModel, Field
from datetime import datetime

USER_ONBOARDING_STATE = "onboarding_state"


class TimeScale(Enum):
    year = "year"
    month = "month"
    week = "week"
    day = "day"


class SubscriptionTypeResourceData(BaseModel):
    id: str
    name: str
    description: str
    choices: List[str] = Field(default_factory=list)
    icon_url: str
    stripe_product_id: Optional[str] = None
    stripe_price_id: Optional[str] = None
    active: bool = False


class SubscriptionTypesListResponse(BaseModel):
    subscription_types: List[SubscriptionTypeResourceData] = Field(default_factory=list)


class SubscriptionResourceData(BaseModel):
    id: str
    address: str
    abi: Optional[str]
    color: Optional[str]
    label: Optional[str]
    user_id: str
    subscription_type_id: str
    created_at: datetime
    updated_at: datetime


class CreateSubscriptionRequest(BaseModel):
    address: str
    color: str
    label: str
    subscription_type_id: str


class PingResponse(BaseModel):
    """
    Schema for ping response
    """

    status: str


class VersionResponse(BaseModel):
    """
    Schema for responses on /version endpoint
    """

    version: str


class NowResponse(BaseModel):
    """
    Schema for responses on /now endpoint
    """

    epoch_time: float


class StatusResponse(BaseModel):
    ethereum_txpool_timestamp: Optional[datetime] = None
    ethereum_trending_timestamp: Optional[datetime] = None


class SubscriptionUpdate(BaseModel):
    update: Dict[str, Any]
    drop_keys: List[str] = Field(default_factory=list)


class SubscriptionsListResponse(BaseModel):
    subscriptions: List[SubscriptionResourceData] = Field(default_factory=list)


class EVMFunctionSignature(BaseModel):
    type = "function"
    hex_signature: str
    text_signature_candidates: List[str] = Field(default_factory=list)


class EVMEventSignature(BaseModel):
    type = "event"
    hex_signature: str
    text_signature_candidates: List[str] = Field(default_factory=list)


class ContractABI(BaseModel):
    functions: List[EVMFunctionSignature]
    events: List[EVMEventSignature]


class EthereumTransaction(BaseModel):
    gas: int
    gas_price: int
    value: int
    from_address: str = Field(alias="from")
    to_address: Optional[str] = Field(alias="to")
    hash: Optional[str] = None
    block_hash: Optional[str] = Field(default=None, alias="blockHash")
    block_number: Optional[int] = Field(default=None, alias="blockNumber")
    input: Optional[str] = None
    nonce: Optional[int] = None
    r: Optional[str] = None
    s: Optional[str] = None
    v: Optional[str] = None
    transaction_index: Optional[int] = Field(default=None, alias="transactionIndex")
    transaction_type: str = Field(default="0x0", alias="type")


class EthereumTransactionItem(BaseModel):
    color: Optional[str]
    from_label: Optional[str] = None
    to_label: Optional[str] = None
    block_number: Optional[int] = None
    gas: int
    gasPrice: int
    value: int
    nonce: Optional[str]
    from_address: Optional[str]  # = Field(alias="from")
    to_address: Optional[str]  # = Field(default=None, alias="to")
    hash: Optional[str] = None
    input: Optional[str] = None
    timestamp: Optional[int] = None
    subscription_type_id: Optional[str] = None


class StreamBoundary(BaseModel):
    """
    StreamBoundary represents a window of time through which an API caller can view a stream.

    This data structure is foundational to our stream rendering, and is used throughout the code
    base.
    """

    start_time: int = 0
    end_time: Optional[int] = None
    include_start: bool = False
    include_end: bool = False


class Event(BaseModel):
    event_type: str
    event_timestamp: int  # Seconds since epoch
    event_data: Dict[str, Any] = Field(default_factory=dict)


class GetEventsResponse(BaseModel):
    stream_boundary: StreamBoundary
    events: List[Event] = Field(default_factory=list)


class TxinfoEthereumBlockchainRequest(BaseModel):
    tx: EthereumTransaction


class EthereumSmartContractSourceInfo(BaseModel):
    name: str
    source_code: str
    abi: str
    compiler_version: str


class EthereumTokenDetails(BaseModel):
    name: Optional[str] = None
    symbol: Optional[str] = None
    external_url: List[str] = Field(default_factory=list)


class EthereumSmartContractDetails(BaseModel):
    name: Optional[str] = None
    external_url: List[str] = Field(default_factory=list)


class EthereumNFTDetails(EthereumTokenDetails):
    total_supply: Optional[int] = None


class EthereumAddressInfo(BaseModel):
    address: str
    ens_name: Optional[str] = None
    token: Optional[EthereumTokenDetails] = None
    smart_contract: Optional[EthereumSmartContractDetails] = None
    nft: Optional[EthereumNFTDetails] = None


class TxinfoEthereumBlockchainResponse(BaseModel):
    tx: EthereumTransaction
    is_smart_contract_deployment: bool = False
    is_smart_contract_call: bool = False
    smart_contract_address: Optional[str] = None
    smart_contract_info: Optional[EthereumSmartContractSourceInfo] = None
    abi: Optional[ContractABI] = None
    errors: List[str] = Field(default_factory=list)


class AddressLabelResponse(BaseModel):
    label: str
    label_data: Optional[Dict[str, Any]] = None


class AddressLabelsResponse(BaseModel):
    address: str
    labels: List[AddressLabelResponse] = Field(default_factory=list)


class AddressListLabelsResponse(BaseModel):
    addresses: List[AddressLabelsResponse] = Field(default_factory=list)


class OnboardingState(BaseModel):
    is_complete: bool
    steps: Dict[str, int]


class DashboardMeta(BaseModel):
<<<<<<< HEAD
    subscription_id: Union[UUID, str]
=======
    subscription_id: UUID
>>>>>>> 7f1119a1
    generic: Optional[List[Dict[str, str]]]
    all_methods: bool = False
    all_events: bool = False
    methods: List[Dict[str, Any]]
    events: List[Dict[str, Any]]


class DashboardResource(BaseModel):
    type: str
    user_id: str
    name: str
    dashboard_subscriptions: List[DashboardMeta]


class DashboardCreate(BaseModel):
    name: str
    subscriptions: List[DashboardMeta]<|MERGE_RESOLUTION|>--- conflicted
+++ resolved
@@ -232,11 +232,7 @@
 
 
 class DashboardMeta(BaseModel):
-<<<<<<< HEAD
-    subscription_id: Union[UUID, str]
-=======
     subscription_id: UUID
->>>>>>> 7f1119a1
     generic: Optional[List[Dict[str, str]]]
     all_methods: bool = False
     all_events: bool = False
