--- conflicted
+++ resolved
@@ -354,27 +354,5 @@
     description=ethereum_txpool_description,
     default_time_interval_seconds=5,
     estimated_events_per_time_interval=50,
-<<<<<<< HEAD
-    tags=[f"client:{ETHTXPOOL_HUMBUG_CLIENT_ID}"],
-=======
     tags=[f"client:{HUMBUG_TXPOOL_CLIENT_ID}"],
-)
-
-nft_summary_description = """Event provider for NFT market summaries.
-
-This provider periodically generates NFT market summaries for the last hour of market activity.
-
-Currently, it summarizes the activities on the following NFT markets:
-1. The Ethereum market
-
-This provider is currently not accessible for subscription. The data from this provider is publicly
-available at the /nft endpoint."""
-nft_summary_provider = PublicDataProvider(
-    event_type="nft_summary",
-    description=nft_summary_description,
-    # 40 blocks per summary, 15 seconds per block + 2 seconds wiggle room.
-    default_time_interval_seconds=40 * 17,
-    estimated_events_per_time_interval=1,
-    tags=["crawl_type:nft_ethereum"],
->>>>>>> b8f391ab
 )