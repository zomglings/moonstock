--- conflicted
+++ resolved
@@ -51,11 +51,7 @@
 
     user = request.state.user
 
-<<<<<<< HEAD
-    dashboard_subscriptions = dashboard.dashboard_subscriptions
-=======
     subscription_settings = dashboard.subscription_settings
->>>>>>> b907bfc5
 
     # Get all user subscriptions
     params = {
@@ -245,11 +241,7 @@
 
     user = request.state.user
 
-<<<<<<< HEAD
-    dashboard_subscriptions = dashboard.dashboard_subscriptions
-=======
     subscription_settings = dashboard.subscription_settings
->>>>>>> b907bfc5
 
     params = {
         "type": BUGOUT_RESOURCE_TYPE_SUBSCRIPTION,
@@ -327,13 +319,8 @@
 
     if subscription_settings:
 
-<<<<<<< HEAD
-        dashboard_resource["dashboard_subscriptions"] = json.loads(dashboard.json())[
-            "dashboard_subscriptions"
-=======
         dashboard_resource["subscription_settings"] = json.loads(dashboard.json())[
             "subscription_settings"
->>>>>>> b907bfc5
         ]
 
     if dashboard.name is not None:
