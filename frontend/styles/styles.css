@import "~slick-carousel/slick/slick.css";
@import "~slick-carousel/slick/slick-theme.css";

.Resizer {
  background: #000;
  opacity: 0.2;
  z-index: 1;
  -moz-box-sizing: border-box;
  -webkit-box-sizing: border-box;
  box-sizing: border-box;
  -moz-background-clip: padding;
  -webkit-background-clip: padding;
  background-clip: padding-box;
}

.Resizer:hover {
  -webkit-transition: all 2s ease;
  transition: all 2s ease;
}

.Resizer.horizontal {
  height: 11px;
  margin: -5px 0;
  border-top: 5px solid rgba(255, 255, 255, 0);
  border-bottom: 5px solid rgba(255, 255, 255, 0);
  cursor: row-resize;
  width: 100%;
}

.Resizer.horizontal:hover {
  border-top: 5px solid rgba(0, 0, 0, 0.5);
  border-bottom: 5px solid rgba(0, 0, 0, 0.5);
}

.Resizer.vertical {
  width: 11px;
  margin: 0 -5px;
  border-left: 5px solid rgba(255, 255, 255, 0);
  border-right: 5px solid rgba(255, 255, 255, 0);
  cursor: col-resize;
}

.Resizer.vertical:hover {
  border-left: 5px solid rgba(0, 0, 0, 0.5);
  border-right: 5px solid rgba(0, 0, 0, 0.5);
}
.Resizer.disabled {
  cursor: not-allowed;
}
.Resizer.disabled:hover {
  border-color: transparent;
  cursor: inherit;
}

.triangle {
  border-style: solid;
  border-color: transparent transparent #171d65 transparent;
  border-width: 0 0px 310px 0px;
  height: 0;
  width: 100%;
  box-sizing: content-box;
  position: relative;
  margin: 0px 0 50px 0;
  z-index: -2;
}

.triangle:after {
  content: "";
  position: absolute;
  top: 310px;
  left: 0;
  width: 0;
  height: 0;
  border-style: solid;
  border-color: #171d65 transparent transparent transparent;
  border-width: 115px 80vw 0 20vw;
  z-index: -2;
}

.bubble:after {
  content: "";
  position: absolute;
  display: block;
  width: 0;
  z-index: 1;
  border-style: solid;
  border-color: #e6eaef transparent;
  border-width: 20px 20px 0;
  bottom: -20px;
  left: 20%;
  margin-left: -20px;
}

.airplaneHandshake {
  z-index: -1;
  background-image: url("https://s3.amazonaws.com/static.simiotics.com/case_studies/humbug_handshake.svg");
}

.ScrollableWrapper {
  overflow: hidden;
}
.NonScroll {
  overflow: hidden;
  flex: 1 1 auto;
}

::-webkit-scrollbar-track {
  background-color: transparent;
}

/* Chrome only */
@media screen and (-webkit-min-device-pixel-ratio: 0) and (min-resolution: 0.001dpcm) {
  ::-webkit-scrollbar {
    width: 0.5rem;
    height: 1px;
  }

  .Main *:hover::-webkit-scrollbar-thumb {
    background-color: transparent;
  }

  .Main *:hover::-webkit-scrollbar-thumb {
    background-color: #7a7fbc;
    border-radius: 0.25rem;
  }
}

/*  ----- Firefox specific ------- */
.ScrollableWrapper .Scrollable:hover {
  scrollbar-width: thin;
  scrollbar-color: #53b9d1 #eaebf7;
}

.ScrollableWrapper .Scrollable {
  scrollbar-width: thin;
  scrollbar-color: #53b9d1 #eaebf7;
  /* max-height: 100%; */
  overflow-y: auto;
  overflow-x: hidden;
  overflow-y: overlay !important;
  scroll-behavior: smooth;
}

/*  ----- react-mde specific ------- */
.mde-text {
  scrollbar-width: thin;
  scrollbar-color: transparent transparent;
  max-height: 100%;
}

.mde-text:hover {
  scrollbar-width: thin;
  scrollbar-color: #53b9d1 transparent;
}

.mde-preview {
  scrollbar-width: thin;
  scrollbar-color: transparent transparent;
  max-height: 100%;
  word-break: break-word;
}

.mde-preview * {
  word-break: break-word;
}

.mde-preview:hover {
  scrollbar-width: thin;
  scrollbar-color: #53b9d1 transparent;
}

.mde-preview {
  overflow-y: auto;
  max-height: calc(100% - 49px);
}

.mde-text {
  overflow-y: auto;
  max-height: calc(100% - 49px);
}

.form {
  max-width: 420px;
  width: 100%;
  padding: 0.5rem;
}

code {
  white-space: pre-line !important;
}

.fade-in-section {
  opacity: 0;
  transform: translateY(5vh);
  visibility: hidden;
  transition: opacity 0.3s ease-out, transform 0.6s ease-out;
  will-change: opacity, visibility;
}
.fade-in-section.is-visible {
  opacity: 1;
  transform: none;
  visibility: visible;
}

<<<<<<< HEAD
.slide img {
  width: 20rem;
  margin: 0 auto;
}

.slide {
  transform: scale(0.02);
  transition: transform 2600ms;
  opacity: 0.5;
}

.activeSlide {
  transform: scale(1.1);
  transition: transform 2600ms;
  opacity: 1;
}

.arrow {
  background-color: #fff;
  position: absolute;
  cursor: pointer;
  z-index: 10;
}

.arrow svg {
  transition: color 300ms;
}

.arrow svg:hover {
  color: #68edff;
}

.next {
  right: 0%;
  top: 50%;
}

.prev {
  left: 0%;
  top: 50%;
=======
.bgGrid {
  background-color: white;
  background-size: 10px 10px, 60px 60px;
  background-image: linear-gradient(to bottom, transparent 6px, white 6px),
    linear-gradient(to right, #444 1px, transparent 1px),
    linear-gradient(to right, transparent 6px, white 6px),
    linear-gradient(to bottom, #444 1px, transparent 1px);
>>>>>>> 1968a840
}<|MERGE_RESOLUTION|>--- conflicted
+++ resolved
@@ -202,7 +202,6 @@
   visibility: visible;
 }
 
-<<<<<<< HEAD
 .slide img {
   width: 20rem;
   margin: 0 auto;
@@ -243,7 +242,6 @@
 .prev {
   left: 0%;
   top: 50%;
-=======
 .bgGrid {
   background-color: white;
   background-size: 10px 10px, 60px 60px;
@@ -251,5 +249,4 @@
     linear-gradient(to right, #444 1px, transparent 1px),
     linear-gradient(to right, transparent 6px, white 6px),
     linear-gradient(to bottom, #444 1px, transparent 1px);
->>>>>>> 1968a840
 }