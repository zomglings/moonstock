import React, {
  useState,
  useContext,
  Suspense,
  useEffect,
  useLayoutEffect,
} from "react";
import {
  Fade,
  Flex,
  Heading,
  Box,
  Center,
  chakra,
  Stack,
  Link,
  useMediaQuery,
  Grid,
  Text,
  GridItem,
  SimpleGrid,
  Image as ChakraImage,
} from "@chakra-ui/react";
import dynamic from "next/dynamic";
import useUser from "../src/core/hooks/useUser";
import useModals from "../src/core/hooks/useModals";
import useRouter from "../src/core/hooks/useRouter";
import {
  MIXPANEL_PROPS,
  MIXPANEL_EVENTS,
} from "../src/core/providers/AnalyticsProvider/constants";
import { AWS_ASSETS_PATH, DEFAULT_METATAGS } from "../src/core/constants";
import mixpanel from "mixpanel-browser";
<<<<<<< HEAD
import { MODAL_TYPES } from "../src/core/providers/OverlayProvider/constants";

const ConnectedButtons = dynamic(
  () => import("../src/components/ConnectedButtons"),
=======
import UIContext from "../src/core/providers/UIProvider/context";
import TrustedBadge from "../src/components/TrustedBadge";
import Slider from "react-slick";
import SchematicPlayground from "../src/components/SchematicPlayground";
import { v4 as uuidv4 } from "uuid";
import RouteButton from "../src/components/RouteButton";
import { FaDiscord } from "react-icons/fa";
const SplitWithImage = dynamic(
  () => import("../src/components/SplitWithImage"),
>>>>>>> 01692091
  {
    ssr: false,
  }
);
const FaGithubSquare = dynamic(() =>
  import("react-icons/fa").then((mod) => mod.FaGithubSquare)
);
const GiSuspicious = dynamic(() =>
  import("react-icons/gi").then((mod) => mod.GiSuspicious)
);

const GiHook = dynamic(() =>
  import("react-icons/gi").then((mod) => mod.GiHook)
);

const IoTelescopeSharp = dynamic(() =>
  import("react-icons/io5").then((mod) => mod.IoTelescopeSharp)
);

const AiFillApi = dynamic(() =>
  import("react-icons/ai").then((mod) => mod.AiFillApi)
);

const BiTransfer = dynamic(() =>
  import("react-icons/bi").then((mod) => mod.BiTransfer)
);

const RiDashboardFill = dynamic(() =>
  import("react-icons/ri").then((mod) => mod.RiDashboardFill)
);
const FaFileContract = dynamic(() =>
  import("react-icons/fa").then((mod) => mod.FaFileContract)
);
const GiMeshBall = dynamic(() =>
  import("react-icons/gi").then((mod) => mod.GiMeshBall)
);

const GiLogicGateXor = dynamic(() =>
  import("react-icons/gi").then((mod) => mod.GiLogicGateXor)
);

const VscOrganization = dynamic(() =>
  import("react-icons/vsc").then((mod) => mod.VscOrganization)
);
const FaVoteYea = dynamic(() =>
  import("react-icons/fa").then((mod) => mod.FaVoteYea)
);

const RiOrganizationChart = dynamic(() =>
  import("react-icons/ri").then((mod) => mod.RiOrganizationChart)
);
const FiActivity = dynamic(() =>
  import("react-icons/fi").then((mod) => mod.FiActivity)
);

const RiMapPinUserLine = dynamic(() =>
  import("react-icons/ri").then((mod) => mod.RiMapPinUserLine)
);
const AiOutlinePieChart = dynamic(() =>
  import("react-icons/ai").then((mod) => mod.AiOutlinePieChart)
);

const BiBot = dynamic(() => import("react-icons/bi").then((mod) => mod.BiBot));

const HEADING_PROPS = {
  fontWeight: "700",
  fontSize: ["4xl", "5xl", "4xl", "5xl", "6xl", "7xl"],
};

const assets = {
  background720: `${AWS_ASSETS_PATH}/background720.png`,
  background1920: `${AWS_ASSETS_PATH}/background720.png`,
  background2880: `${AWS_ASSETS_PATH}/background720.png`,
  background3840: `${AWS_ASSETS_PATH}/background720.png`,
  minedTransactions: `${AWS_ASSETS_PATH}/Ethereum+mined+transactions.png`,
  pendingTransactions: `${AWS_ASSETS_PATH}/Ethereum+pending+transactions.png`,
  priceInformation: `${AWS_ASSETS_PATH}/Price+information.png`,
  socialMediaPosts: `${AWS_ASSETS_PATH}/Social+media+posts.png`,
  cryptoTraders: `${AWS_ASSETS_PATH}/crypto+traders.png`,
  smartDevelopers: `${AWS_ASSETS_PATH}/smart+contract+developers.png`,
  cointelegraph: `${AWS_ASSETS_PATH}/featured_by/Cointelegraph_logo.png`,
  cryptoinsiders: `${AWS_ASSETS_PATH}/featured_by/crypto_insiders.png`,
  cryptoslate: `${AWS_ASSETS_PATH}/featured_by/cs-media-logo-light.png`,
  bitcoinLogo: `${AWS_ASSETS_PATH}/bitcoin.png`,
  ethereumBlackLogo: `${AWS_ASSETS_PATH}/eth-diamond-black.png`,
  ethereumRainbowLogo: `${AWS_ASSETS_PATH}/eth-diamond-rainbow.png`,
  maticLogo: `${AWS_ASSETS_PATH}/matic-token-inverted-icon.png`,
  erc20: `${AWS_ASSETS_PATH}/ERC 20.png`,
  DAO: `${AWS_ASSETS_PATH}/DAO .png`,
  NFT: `${AWS_ASSETS_PATH}/NFT.png`,
};

const carousel_content = [
  { title: "Bitcoin coming soon!", img: assets["bitcoinLogo"] },
  { title: "Ethereum", img: assets["ethereumBlackLogo"] },
  { title: "Ethereum transaction pool", img: assets["ethereumRainbowLogo"] },
  { title: "Polygon coming soon!", img: assets["maticLogo"] },
  { title: "Bitcoin coming soon!", img: assets["bitcoinLogo"] },
  { title: "Ethereum", img: assets["ethereumBlackLogo"] },
  { title: "Ethereum transaction pool", img: assets["ethereumRainbowLogo"] },
  { title: "Polygon coming soon!", img: assets["maticLogo"] },
];
const Homepage = () => {
  const ui = useContext(UIContext);
  const [background, setBackground] = useState("background720");
  const [backgroundLoaded720, setBackgroundLoaded720] = useState(false);
  const [backgroundLoaded1920, setBackgroundLoaded1920] = useState(false);
  const [backgroundLoaded2880, setBackgroundLoaded2880] = useState(false);
  const [backgroundLoaded3840, setBackgroundLoaded3840] = useState(false);

  const [imageIndex, setImageIndex] = useState(0);

  const router = useRouter();
  const { isInit } = useUser();
  const { toggleModal } = useModals();
  const [
    isLargerThan720px,
    isLargerThan1920px,
    isLargerThan2880px,
    isLargerThan3840px,
  ] = useMediaQuery([
    "(min-width: 720px)",
    "(min-width: 1920px)",
    "(min-width: 2880px)",
    "(min-width: 3840px)",
  ]);

  useEffect(() => {
    assets["background720"] = `${AWS_ASSETS_PATH}/background720.png`;
    assets["background1920"] = `${AWS_ASSETS_PATH}/background1920.png`;
    assets["background2880"] = `${AWS_ASSETS_PATH}/background2880.png`;
    assets["background3840"] = `${AWS_ASSETS_PATH}/background3840.png`;
  }, []);

  useLayoutEffect(() => {
    if (backgroundLoaded3840) {
      setBackground("background3840");
    } else if (backgroundLoaded2880) {
      setBackground("background2880");
    } else if (backgroundLoaded1920) {
      setBackground("background1920");
    } else {
      setBackground("background720");
    }
  }, [
    isLargerThan720px,
    isLargerThan1920px,
    isLargerThan2880px,
    isLargerThan3840px,
    backgroundLoaded720,
    backgroundLoaded1920,
    backgroundLoaded2880,
    backgroundLoaded3840,
  ]);

  useEffect(() => {
    if (
      router.nextRouter.asPath !== "/" &&
      router.nextRouter.asPath.slice(0, 2) !== "/?" &&
      router.nextRouter.asPath.slice(0, 2) !== "/#" &&
      router.nextRouter.asPath.slice(0, 11) !== "/index.html"
    ) {
      console.warn("redirect attempt..");
      if (typeof window !== "undefined") {
        console.warn("window present:", window.location.pathname);
        router.replace(router.nextRouter.asPath, router.nextRouter.asPath, {
          shallow: false,
        });
      }
    }
  }, [isInit, router]);

  useLayoutEffect(() => {
    const imageLoader720 = new Image();
    imageLoader720.src = `${AWS_ASSETS_PATH}/background720.png`;
    imageLoader720.onload = () => {
      setBackgroundLoaded720(true);
    };
  }, []);

  useLayoutEffect(() => {
    const imageLoader1920 = new Image();
    imageLoader1920.src = `${AWS_ASSETS_PATH}/background1920.png`;
    imageLoader1920.onload = () => {
      setBackgroundLoaded1920(true);
    };
  }, []);

  useLayoutEffect(() => {
    const imageLoader2880 = new Image();
    imageLoader2880.src = `${AWS_ASSETS_PATH}/background2880.png`;
    imageLoader2880.onload = () => {
      setBackgroundLoaded2880(true);
    };
  }, []);

  useLayoutEffect(() => {
    const imageLoader3840 = new Image();
    imageLoader3840.src = `${AWS_ASSETS_PATH}/background3840.png`;
    imageLoader3840.onload = () => {
      setBackgroundLoaded3840(true);
    };
  }, []);

  const settings = {
    infinite: true,
    lazyLoad: true,
    speed: 2000,
    autoplay: true,
    autoplaySpeed: 0,
    // cssEase: "linear",
    cssEase: "cubic-bezier(0.165, 0.840, 0.440, 1.000)",
    // cssEase: "ease-in",
    slidesToScroll: 1,
    slidesToShow: ui.isMobileView ? 3 : 5,
    centerMode: true,
    centerPadding: 0,
    // nextArrow: "",
    // prevArrow: "",
    beforeChange: (current, next) => setImageIndex(next),
  };

  return (
    <Suspense fallback="">
      <Fade in>
        <Box
          width="100%"
          flexDirection="column"
          sx={{ scrollBehavior: "smooth" }}
          bgSize="cover"
        >
          <Flex
            direction="column"
            h="auto"
            position="relative"
            w="100%"
            overflow="initial"
            pt={0}
          >
            <Suspense fallback={""}></Suspense>

            <Grid
              templateColumns="repeat(12,1fr)"
              mt={0}
              border="none"
              boxSizing="content-box"
            >
              <GridItem
                mt={0}
                px="0"
                colSpan="12"
                pb={[1, 2, null, 8]}
                minH="100vh"
              >
                <chakra.header boxSize="full" minH="100vh">
                  <Box
                    bgPos="bottom"
                    bgColor="transparent"
                    backgroundImage={`url(${assets[`${background}`]})`}
                    bgSize="cover"
                    boxSize="full"
                    minH="100vh"
                  >
                    <Flex align="center" justify="center" boxSize="full">
                      <Stack
                        textAlign="center"
                        alignItems="center"
                        spacing={6}
                        maxW={["1620px", null, null, null, "1620px", "2222px"]}
                        w="100%"
                        px="7%"
                        h="100%"
                        pt={["10vh", null, "20vh"]}
                      >
                        <Heading
                          fontSize={["lg", "4xl", "5xl", "5xl", "5xl", "6xl"]}
                          fontWeight="semibold"
                          color="white"
                        >
                          Open source blockchain analytics
                        </Heading>
                        <chakra.span
                          my={12}
                          fontSize={["md", "2xl", "3xl", "3xl", "3xl", "4xl"]}
                          display="inline-block"
                          color="blue.200"
                        >
                          Product analytics for Web3. Moonstream helps you
                          understand exactly how people are using your smart
                          contracts.
                        </chakra.span>
                        <Box
                          w="100vw"
                          minH="200px"
                          // px="7%"
                          py={0}
                          overflowX="hidden"
                          overflowY="visible"
                        >
                          <Slider
                            {...settings}
                            // adaptiveHeight={true}
                            arrows={false}
                            autoplay={true}
                            autoplaySpeed={100}
                          >
                            {carousel_content.map((content_item, idx) => (
                              <Box
                                pt="80px"
                                h="auto"
                                w="150px"
                                maxW="150px"
                                // size="150px"
                                key={uuidv4()}
                                className={
                                  idx === imageIndex
                                    ? "slide activeSlide"
                                    : "slide"
                                }
                                // bgColor="blue.900"
                                // borderRadius="lg"
                                // boxShadow="lg"
                              >
                                <ChakraImage
                                  fit="contain"
                                  boxSize={["64px", "96px", "130px", null]}
                                  src={content_item.img}
                                />
                                <Text
                                  py={2}
                                  color="blue.300"
                                  fontSize={["sm", "md", null]}
                                >
                                  {content_item.title}
                                </Text>
                              </Box>
                            ))}
                          </Slider>
                        </Box>
                      </Stack>
                    </Flex>
                  </Box>
                </chakra.header>
              </GridItem>

              <GridItem px="7%" colSpan="12" pt={0} minH="100vh">
                <Heading
                  {...HEADING_PROPS}
                  textAlign="center"
                  mt={[24, 32, 48]}
                  pb={[12, 12, 12, null, 24]}
                >
                  Get analytics for your:
                </Heading>
                <SimpleGrid columns={[1, 2, 2, 4, null, 4]}>
                  <Stack spacing={1} px={1} alignItems="center">
                    <ChakraImage
                      boxSize={["220px", "220px", "xs", null, "xs"]}
                      objectFit="contain"
                      src={assets["NFT"]}
                      alt="mined transactions"
                    />
                    <Heading textAlign="center ">NFTs</Heading>
                  </Stack>
                  <Stack spacing={1} px={1} alignItems="center">
                    <ChakraImage
                      boxSize={["220px", "220px", "xs", null, "xs"]}
                      objectFit="contain"
                      src={assets["erc20"]}
                      alt="mined transactions"
                    />
                    <Heading textAlign="center ">Tokens</Heading>
                  </Stack>

                  <Stack spacing={1} px={1} alignItems="center">
                    <ChakraImage
                      boxSize={["220px", "220px", "xs", null, "xs"]}
                      objectFit="contain"
                      src={assets["cryptoTraders"]}
                      alt="mined transactions"
                    />
                    <Heading textAlign="center ">DEXs</Heading>
                  </Stack>
                  <Stack spacing={1} px={1} alignItems="center">
                    <ChakraImage
                      boxSize={["220px", "220px", "xs", null, "xs"]}
                      objectFit="contain"
                      src={assets["DAO"]}
                      alt="mined transactions"
                    />
                    <Heading textAlign="center ">{`DAOs`}</Heading>
                  </Stack>
                </SimpleGrid>
                <Center>
                  <Heading
                    pt={["32px", "160px", null]}
                    pb={["12px", "60px", null]}
                    fontSize={["18px", "32px", null]}
                    textAlign="center"
                  >
                    Your game changer in blockchain analytics
                  </Heading>
                </Center>
                <Flex
                  w="100%"
                  direction={["column", "row", "column", null, "column"]}
                  flexWrap={["nowrap", "nowrap", "nowrap", null, "nowrap"]}
                  pb="32px"
                  placeContent="center"
                >
                  <SchematicPlayground />
                </Flex>
              </GridItem>

              <GridItem
                px="7%"
                colSpan="12"
                pt="66px"
                bgColor="blue.50"
                pb={["20px", "30px", "92px", null, "92px", "196px"]}
              >
                <Heading {...HEADING_PROPS} textAlign="center" pb={14} pt={0}>
                  Featured by{" "}
                </Heading>
                <Flex wrap="wrap" direction="row" justifyContent="center">
                  <Suspense fallback={""}>
                    <TrustedBadge
                      name="cointelegraph"
                      caseURL=""
                      ImgURL={assets["cointelegraph"]}
                    />
                    <TrustedBadge
                      name="CryptoInsiders"
                      ImgURL={assets["cryptoinsiders"]}
                    />

                    <TrustedBadge
                      name="cryptoslate"
                      ImgURL={assets["cryptoslate"]}
                    />
                  </Suspense>
                </Flex>
              </GridItem>
              <GridItem
                px="7%"
                colSpan="12"
                pt={["2rem", "2rem", "5.125rem", null, "5.125rem"]}
                pb={["0", "66px", null, "66px"]}
                id="txpool"
                minH={ui.isMobileView ? "100vh" : null}
              >
                <SplitWithImage
                  cta={{
                    label: "Want to find out more?",
                    onClick: () => {
                      mixpanel.get_distinct_id() &&
                        mixpanel.track(`${MIXPANEL_EVENTS.BUTTON_CLICKED}`, {
                          [`${MIXPANEL_PROPS.BUTTON_NAME}`]: `Early access CTA: developer txpool button`,
                        });
                      toggleModal("hubspot-developer");
                    },
                  }}
                  elementName={"element1"}
                  colorScheme="green"
                  badge={`NFTs`}
                  title={`Custom analytics for NFTs`}
                  body={`Moonstream automatically understands smart contracts. Create your own custom dashboards. Doesn’t matter what the custom behavior is, you can track it.`}
                  bullets={[
                    {
                      text: `Who owns your NFTs?`,
                      icon: AiOutlinePieChart,
                      color: "green.50",
                      bgColor: "green.900",
                    },
                    {
                      text: `Who is selling your NFTs?`,
                      icon: FaFileContract,
                      color: "green.50",
                      bgColor: "green.900",
                    },
                    {
                      text: `How much are your NFTs being sold for on OpenSea, Nifty Gateway, Rarible?`,
                      icon: RiDashboardFill,
                      color: "green.50",
                      bgColor: "green.900",
                    },
                    {
                      text: `Who is using the custom features of your NFTs?`,
                      icon: GiMeshBall,
                      color: "green.50",
                      bgColor: "green.900",
                    },
                    {
                      text: `How are they using them?`,
                      icon: RiMapPinUserLine,
                      color: "green.50",
                      bgColor: "green.900",
                    },
                  ]}
                  imgURL={assets["NFT"]}
                />
              </GridItem>
              <GridItem
                px="7%"
                colSpan="12"
                pt={["2rem", "2rem", "5.125rem", null, "5.125rem"]}
                pb={["0", "66px", null, "66px"]}
                id="exchanges"
                minH={ui.isMobileView ? "100vh" : null}
              >
                <SplitWithImage
                  cta={{
                    label: "Want to find out more?",
                    onClick: () => {
                      mixpanel.get_distinct_id() &&
                        mixpanel.track(`${MIXPANEL_EVENTS.BUTTON_CLICKED}`, {
                          [`${MIXPANEL_PROPS.BUTTON_NAME}`]: `Early access CTA: developer exchanges button`,
                        });
                      toggleModal("hubspot-developer");
                    },
                  }}
                  elementName={"element2"}
                  mirror={true}
                  colorScheme="orange"
                  badge={`ERC20`}
                  title={`Feel the pulse of token activity`}
                  body={`Visualize market activity with Moonstream dashboards. Monitor token activity on the blockchain and in the transaction pool.`}
                  bullets={[
                    {
                      text: `Who owns your tokens?`,
                      icon: GiSuspicious,
                      color: "orange.50",
                      bgColor: "orange.900",
                    },
                    {
                      text: `What is your weekly, daily, or hourly transaction volume?`,
                      icon: AiFillApi,
                      color: "orange.50",
                      bgColor: "orange.900",
                    },
                    {
                      text: `Which exchanges is your token trending on?`,
                      icon: IoTelescopeSharp,
                      color: "orange.50",
                      bgColor: "orange.900",
                    },
                    {
                      text: `Which other tokens is your token being traded for?`,
                      icon: BiTransfer,
                      color: "orange.50",
                      bgColor: "orange.900",
                    },
                    {
                      text: `How many people are holding your token versus actively using it?
                      `,
                      icon: GiLogicGateXor,
                      color: "orange.50",
                      bgColor: "orange.900",
                    },
                  ]}
                  imgURL={assets["erc20"]}
                />
              </GridItem>
              <GridItem
                px="7%"
                colSpan="12"
                pt={["2rem", "2rem", "5.125rem", null, "5.125rem"]}
                pb={["0", "66px", null, "66px"]}
                id="smartDeveloper"
                minH={ui.isMobileView ? "100vh" : null}
              >
                <SplitWithImage
                  cta={{
                    label: "Want to find out more?",
                    onClick: () => {
                      mixpanel.get_distinct_id() &&
                        mixpanel.track(`${MIXPANEL_EVENTS.BUTTON_CLICKED}`, {
                          [`${MIXPANEL_PROPS.BUTTON_NAME}`]: `Early access CTA: developer smartDeveloper button`,
                        });
                      toggleModal("hubspot-developer");
                    },
                  }}
                  elementName={"element3"}
                  colorScheme="blue"
                  title={`All the data you need to make a market`}
                  badge={`DEXs`}
                  body={`Monitor the performance of your DEX live from the blockchain and from the transaction pool. Build dashboards that show you DEX activity monthly, weekly, daily, hourly, or by the minute.`}
                  bullets={[
                    {
                      text: `Who is providing liquidity on your DEX?`,
                      icon: GiSuspicious,
                      color: "blue.50",
                      bgColor: "blue.900",
                    },
                    {
                      text: `How much liquidity for each token pair?`,
                      icon: GiMeshBall,
                      color: "blue.50",
                      bgColor: "blue.900",
                    },
                    {
                      text: `Bot vs. human activity on your exchange`,
                      icon: BiBot,
                      color: "blue.50",
                      bgColor: "blue.900",
                    },
                    {
                      text: `How large is your transaction pool backlog?`,
                      icon: GiHook,
                      color: "blue.50",
                      bgColor: "blue.900",
                    },
                  ]}
                  imgURL={assets["cryptoTraders"]}
                />
              </GridItem>
              <GridItem
                px="7%"
                colSpan="12"
                pt={["2rem", "2rem", "5.125rem", null, "5.125rem"]}
                pb={["0", "66px", null, "66px"]}
                id="analytics"
                minH={ui.isMobileView ? "100vh" : null}
              >
                <SplitWithImage
                  mirror
                  cta={{
                    label: "Want to find out more?",
                    onClick: () => {
                      mixpanel.get_distinct_id() &&
                        mixpanel.track(`${MIXPANEL_EVENTS.BUTTON_CLICKED}`, {
                          [`${MIXPANEL_PROPS.BUTTON_NAME}`]: `Early access CTA: developer analytics button`,
                        });
                      toggleModal("hubspot-developer");
                    },
                  }}
                  elementName={"element3"}
                  colorScheme="red"
                  badge={`DAOs`}
                  title={`What really matters is community`}
                  body={`Gain insight into your community. Build community dashboards to make participation more open. Monitor your DAO ecosystem.`}
                  bullets={[
                    {
                      text: `Who are your community members?`,
                      icon: VscOrganization,
                      color: "red.50",
                      bgColor: "red.900",
                    },
                    {
                      text: `Who is actively participating?`,
                      icon: GiSuspicious,
                      color: "red.50",
                      bgColor: "red.900",
                    },
                    {
                      text: `What are the open initiatives for your DAO?`,
                      icon: FaVoteYea,
                      color: "red.50",
                      bgColor: "red.900",
                    },
                    {
                      text: `What is the level of participation for each initiative?`,
                      icon: FiActivity,
                      color: "red.50",
                      bgColor: "red.900",
                    },
                    {
                      text: `Which DAOs or other protocols interact with yours?
                      `,
                      icon: RiOrganizationChart,
                      color: "red.50",
                      bgColor: "red.900",
                    },
                  ]}
                  imgURL={assets["DAO"]}
                />
              </GridItem>
              <GridItem
                placeItems="center"
                w="100%"
                colSpan="12"
                pt={["0", "0", "5.125rem", null, "5.125rem"]}
                pb="120px"
                px="7%"
              >
<<<<<<< HEAD
                <Center>
                  <Stack placeContent="center">
                    <Text fontWeight="500" fontSize="24px">
                      Want to find out more? Reach out to us on{" "}
                      <Link
                        color="orange.900"
                        onClick={() => {
                          mixpanel.get_distinct_id() &&
                            mixpanel.track(
                              `${MIXPANEL_EVENTS.BUTTON_CLICKED}`,
                              {
                                [`${MIXPANEL_PROPS.BUTTON_NAME}`]: `Join our discord`,
                              }
                            );
                        }}
                        isExternal
                        href={"https://discord.gg/K56VNUQGvA"}
                      >
                        Discord
                      </Link>{" "}
                      or{" "}
                      <Link
                        color="orange.900"
                        onClick={() => {
                          mixpanel.get_distinct_id() &&
                            mixpanel.track(
                              `${MIXPANEL_EVENTS.BUTTON_CLICKED}`,
                              {
                                [`${MIXPANEL_PROPS.BUTTON_NAME}`]: `Early access CTA: developer want to find more button`,
                              }
                            );
                          toggleModal({ type: MODAL_TYPES.HUBSPOT });
                        }}
=======
                <Stack direction="column" justifyContent="center">
                  <chakra.span
                    textAlign="center"
                    fontWeight="600"
                    fontSize="lg"
                    w="100%"
                    h="fit-content"
                  >
                    <Text
                      mb={18}
                      fontSize={["md", "2xl", "3xl", "3xl", "3xl", "4xl"]}
                    >
                      We believe that the blockchain is for everyone. This
                      requires complete <b>transparency</b>. That’s why all our
                      software is{" "}
                      <chakra.span
                        display="inline-block"
                        textColor="orange.900"
                        as={Link}
                        href="https://github.com/bugout-dev/moonstream"
>>>>>>> 01692091
                      >
                        <i>open source</i>
                      </chakra.span>
                    </Text>
                  </chakra.span>
                  <Flex direction="row" flexWrap="wrap" placeContent="center">
                    <RouteButton
                      placeSelf="center"
                      isExternal
                      href={`https://github.com/bugout-dev/moonstream`}
                      size="md"
                      variant="outline"
                      colorScheme="blue"
                      w="250px"
                      leftIcon={<FaGithubSquare />}
                    >
                      git clone moonstream
                    </RouteButton>
                    <RouteButton
                      placeSelf="center"
                      isExternal
                      href={"https://discord.gg/K56VNUQGvA"}
                      size="md"
                      variant="outline"
                      colorScheme="blue"
                      leftIcon={<FaDiscord />}
                      w="250px"
                    >
                      Join our Discord
                    </RouteButton>
                  </Flex>
                  <RouteButton
                    placeSelf="center"
                    isExternal
                    w={["100%", "100%", "fit-content", null]}
                    maxW={["250px", null, "fit-content"]}
                    href={`https://github.com/bugout-dev/moonstream`}
                    size="lg"
                    variant="solid"
                    colorScheme="orange"
                  >
                    Sign up
                  </RouteButton>
                </Stack>
              </GridItem>
            </Grid>
          </Flex>
        </Box>
      </Fade>
    </Suspense>
  );
};

export async function getStaticProps() {
  const assetPreload = Object.keys(assets).map((key) => {
    return {
      rel: "preload",
      href: assets[key],
      as: "image",
    };
  });
  const preconnects = [{ rel: "preconnect", href: "https://s3.amazonaws.com" }];

  const preloads = assetPreload.concat(preconnects);

  return {
    props: { metaTags: DEFAULT_METATAGS, preloads },
  };
}

export default Homepage;<|MERGE_RESOLUTION|>--- conflicted
+++ resolved
@@ -31,12 +31,6 @@
 } from "../src/core/providers/AnalyticsProvider/constants";
 import { AWS_ASSETS_PATH, DEFAULT_METATAGS } from "../src/core/constants";
 import mixpanel from "mixpanel-browser";
-<<<<<<< HEAD
-import { MODAL_TYPES } from "../src/core/providers/OverlayProvider/constants";
-
-const ConnectedButtons = dynamic(
-  () => import("../src/components/ConnectedButtons"),
-=======
 import UIContext from "../src/core/providers/UIProvider/context";
 import TrustedBadge from "../src/components/TrustedBadge";
 import Slider from "react-slick";
@@ -46,7 +40,6 @@
 import { FaDiscord } from "react-icons/fa";
 const SplitWithImage = dynamic(
   () => import("../src/components/SplitWithImage"),
->>>>>>> 01692091
   {
     ssr: false,
   }
@@ -732,41 +725,6 @@
                 pb="120px"
                 px="7%"
               >
-<<<<<<< HEAD
-                <Center>
-                  <Stack placeContent="center">
-                    <Text fontWeight="500" fontSize="24px">
-                      Want to find out more? Reach out to us on{" "}
-                      <Link
-                        color="orange.900"
-                        onClick={() => {
-                          mixpanel.get_distinct_id() &&
-                            mixpanel.track(
-                              `${MIXPANEL_EVENTS.BUTTON_CLICKED}`,
-                              {
-                                [`${MIXPANEL_PROPS.BUTTON_NAME}`]: `Join our discord`,
-                              }
-                            );
-                        }}
-                        isExternal
-                        href={"https://discord.gg/K56VNUQGvA"}
-                      >
-                        Discord
-                      </Link>{" "}
-                      or{" "}
-                      <Link
-                        color="orange.900"
-                        onClick={() => {
-                          mixpanel.get_distinct_id() &&
-                            mixpanel.track(
-                              `${MIXPANEL_EVENTS.BUTTON_CLICKED}`,
-                              {
-                                [`${MIXPANEL_PROPS.BUTTON_NAME}`]: `Early access CTA: developer want to find more button`,
-                              }
-                            );
-                          toggleModal({ type: MODAL_TYPES.HUBSPOT });
-                        }}
-=======
                 <Stack direction="column" justifyContent="center">
                   <chakra.span
                     textAlign="center"
@@ -787,7 +745,6 @@
                         textColor="orange.900"
                         as={Link}
                         href="https://github.com/bugout-dev/moonstream"
->>>>>>> 01692091
                       >
                         <i>open source</i>
                       </chakra.span>
