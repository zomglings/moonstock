import React, {
  useState,
  useContext,
  Suspense,
  useEffect,
  useLayoutEffect,
} from "react";
import {
  Fade,
  Flex,
  Heading,
  Box,
  Center,
  chakra,
  Stack,
  useMediaQuery,
  Grid,
  Text,
  GridItem,
  SimpleGrid,
  Button,
  Image as ChakraImage,
} from "@chakra-ui/react";
import dynamic from "next/dynamic";
import Link from "next/dist/client/link";
import useUser from "../src/core/hooks/useUser";
import useModals from "../src/core/hooks/useModals";
import useRouter from "../src/core/hooks/useRouter";
import { AWS_ASSETS_PATH, DEFAULT_METATAGS } from "../src/core/constants";
import UIContext from "../src/core/providers/UIProvider/context";
import TrustedBadge from "../src/components/TrustedBadge";
import Slider from "react-slick";
import { v4 as uuidv4 } from "uuid";
import RouteButton from "../src/components/RouteButton";
import { MODAL_TYPES } from "../src/core/providers/OverlayProvider/constants";
import mixpanel from "mixpanel-browser";
import {
  MIXPANEL_PROPS,
  MIXPANEL_EVENTS,
} from "../src/core/providers/AnalyticsProvider/constants";

const SplitWithImage = dynamic(
  () => import("../src/components/SplitWithImage"),
  {
    ssr: false,
  }
);
const FaStoreAlt = dynamic(() =>
  import("react-icons/fa").then((mod) => mod.FaStoreAlt)
);
const FaDiscord = dynamic(() =>
  import("react-icons/fa").then((mod) => mod.FaDiscord)
);

const GiRiver = dynamic(() =>
  import("react-icons/gi").then((mod) => mod.GiRiver)
);

const GiCrossedChains = dynamic(() =>
  import("react-icons/gi").then((mod) => mod.GiCrossedChains)
);

const GiChainedHeart = dynamic(() =>
  import("react-icons/gi").then((mod) => mod.GiChainedHeart)
);

const MdOutlineVerifiedUser = dynamic(() =>
  import("react-icons/md").then((mod) => mod.MdOutlineVerifiedUser)
);

const GiRadarCrossSection = dynamic(() =>
  import("react-icons/gi").then((mod) => mod.GiRadarCrossSection)
);

const GiMedallist = dynamic(() =>
  import("react-icons/gi").then((mod) => mod.GiMedallist)
);

const GiRobotGolem = dynamic(() =>
  import("react-icons/gi").then((mod) => mod.GiRobotGolem)
);

const CgUserlane = dynamic(() =>
  import("react-icons/cg").then((mod) => mod.CgUserlane)
);

const GiChaingun = dynamic(() =>
  import("react-icons/gi").then((mod) => mod.GiChaingun)
);

const GiQuickSlash = dynamic(() =>
  import("react-icons/gi").then((mod) => mod.GiQuickSlash)
);

const GiConcentrationOrb = dynamic(() =>
  import("react-icons/gi").then((mod) => mod.GiConcentrationOrb)
);

const GiTakeMyMoney = dynamic(() =>
  import("react-icons/gi").then((mod) => mod.GiTakeMyMoney)
);

const FaGithubSquare = dynamic(() =>
  import("react-icons/fa").then((mod) => mod.FaGithubSquare)
);
const GiMeshBall = dynamic(() =>
  import("react-icons/gi").then((mod) => mod.GiMeshBall)
);

const VscOrganization = dynamic(() =>
  import("react-icons/vsc").then((mod) => mod.VscOrganization)
);

const HEADING_PROPS = {
  fontWeight: "700",
  fontSize: ["4xl", "5xl", "5xl", "5xl", "6xl", "7xl"],
};

const assets = {
  background720: `${AWS_ASSETS_PATH}/background720.png`,
  background1920: `${AWS_ASSETS_PATH}/background720.png`,
  background2880: `${AWS_ASSETS_PATH}/background720.png`,
  background3840: `${AWS_ASSETS_PATH}/background720.png`,
  minedTransactions: `${AWS_ASSETS_PATH}/Ethereum+mined+transactions.png`,
  pendingTransactions: `${AWS_ASSETS_PATH}/Ethereum+pending+transactions.png`,
  priceInformation: `${AWS_ASSETS_PATH}/Price+information.png`,
  socialMediaPosts: `${AWS_ASSETS_PATH}/Social+media+posts.png`,
  cryptoTraders: `${AWS_ASSETS_PATH}/crypto+traders.png`,
  smartDevelopers: `${AWS_ASSETS_PATH}/smart+contract+developers.png`,
  cointelegraph: `${AWS_ASSETS_PATH}/featured_by/Cointelegraph_logo.png`,
  forte: `${AWS_ASSETS_PATH}/featured_by/forte_logo.png`,
  educativesessions: `${AWS_ASSETS_PATH}/featured_by/educative_logo.png`,
  cryptoinsiders: `${AWS_ASSETS_PATH}/featured_by/crypto_insiders.png`,
  cryptoslate: `${AWS_ASSETS_PATH}/featured_by/cs-media-logo-light.png`,
  bitcoinLogo: `${AWS_ASSETS_PATH}/bitcoin.png`,
  ethereumBlackLogo: `${AWS_ASSETS_PATH}/eth-diamond-black.png`,
  ethereumRainbowLogo: `${AWS_ASSETS_PATH}/eth-diamond-rainbow.png`,
  maticLogo: `${AWS_ASSETS_PATH}/matic-token-inverted-icon.png`,
  lender: `${AWS_ASSETS_PATH}/lender.png`,
  DAO: `${AWS_ASSETS_PATH}/DAO .png`,
  NFT: `${AWS_ASSETS_PATH}/NFT.png`,
  bc101: `${AWS_ASSETS_PATH}/featured_by/blockchain101_logo.png`,
  laguna: `${AWS_ASSETS_PATH}/featured_by/laguna_logo.svg`,
  game7io: `${AWS_ASSETS_PATH}/featured_by/game7io_logo.png`,
  orangedao: `${AWS_ASSETS_PATH}/featured_by/orangedao_logo.png`,
  meetup: `${AWS_ASSETS_PATH}/featured_by/meetup_logo.png`,
  gnosis: `${AWS_ASSETS_PATH}/gnosis_chain_logo_no_text.png`,
  immutable: `${AWS_ASSETS_PATH}/immutable_x_logo.png`,
};

const carousel_content = [
  { title: "Bitcoin coming soon!", img: assets["bitcoinLogo"] },
  { title: "Ethereum", img: assets["ethereumBlackLogo"] },
  { title: "Ethereum transaction pool", img: assets["ethereumRainbowLogo"] },
  { title: "Polygon", img: assets["maticLogo"] },
  { title: "immutable x coming soon!", img: assets["immutable"] },
  { title: "gnosis chain coming soon!", img: assets["gnosis"] },
];
const Homepage = () => {
  const ui = useContext(UIContext);
  const [background, setBackground] = useState("background720");
  const [backgroundLoaded720, setBackgroundLoaded720] = useState(false);
  const [backgroundLoaded1920, setBackgroundLoaded1920] = useState(false);
  const [backgroundLoaded2880, setBackgroundLoaded2880] = useState(false);
  const [backgroundLoaded3840, setBackgroundLoaded3840] = useState(false);

  const [imageIndex, setImageIndex] = useState(0);

  const router = useRouter();
  const { isInit } = useUser();
  const { toggleModal } = useModals();
  const [
    isLargerThan720px,
    isLargerThan1920px,
    isLargerThan2880px,
    isLargerThan3840px,
  ] = useMediaQuery([
    "(min-width: 720px)",
    "(min-width: 1920px)",
    "(min-width: 2880px)",
    "(min-width: 3840px)",
  ]);

  useEffect(() => {
    assets["background720"] = `${AWS_ASSETS_PATH}/background720.png`;
    assets["background1920"] = `${AWS_ASSETS_PATH}/background1920.png`;
    assets["background2880"] = `${AWS_ASSETS_PATH}/background2880.png`;
    assets["background3840"] = `${AWS_ASSETS_PATH}/background3840.png`;
  }, []);

  useLayoutEffect(() => {
    if (backgroundLoaded3840) {
      setBackground("background3840");
    } else if (backgroundLoaded2880) {
      setBackground("background2880");
    } else if (backgroundLoaded1920) {
      setBackground("background1920");
    } else {
      setBackground("background720");
    }
  }, [
    isLargerThan720px,
    isLargerThan1920px,
    isLargerThan2880px,
    isLargerThan3840px,
    backgroundLoaded720,
    backgroundLoaded1920,
    backgroundLoaded2880,
    backgroundLoaded3840,
  ]);

  useEffect(() => {
    if (
      router.nextRouter.asPath !== "/" &&
      router.nextRouter.asPath.slice(0, 2) !== "/?" &&
      router.nextRouter.asPath.slice(0, 2) !== "/#" &&
      router.nextRouter.asPath.slice(0, 11) !== "/index.html"
    ) {
      console.warn("redirect attempt..");
      if (typeof window !== "undefined") {
        console.warn("window present:", window.location.pathname);
        router.replace(router.nextRouter.asPath, router.nextRouter.asPath, {
          shallow: false,
        });
      }
    }
  }, [isInit, router]);

  useLayoutEffect(() => {
    const imageLoader720 = new Image();
    imageLoader720.src = `${AWS_ASSETS_PATH}/background720.png`;
    imageLoader720.onload = () => {
      setBackgroundLoaded720(true);
    };
  }, []);

  useLayoutEffect(() => {
    const imageLoader1920 = new Image();
    imageLoader1920.src = `${AWS_ASSETS_PATH}/background1920.png`;
    imageLoader1920.onload = () => {
      setBackgroundLoaded1920(true);
    };
  }, []);

  useLayoutEffect(() => {
    const imageLoader2880 = new Image();
    imageLoader2880.src = `${AWS_ASSETS_PATH}/background2880.png`;
    imageLoader2880.onload = () => {
      setBackgroundLoaded2880(true);
    };
  }, []);

  useLayoutEffect(() => {
    const imageLoader3840 = new Image();
    imageLoader3840.src = `${AWS_ASSETS_PATH}/background3840.png`;
    imageLoader3840.onload = () => {
      setBackgroundLoaded3840(true);
    };
  }, []);

  const settings = {
    infinite: true,
    lazyLoad: true,
    speed: 2000,
    autoplay: true,
    autoplaySpeed: 0,
    // cssEase: "linear",
    cssEase: "cubic-bezier(0.165, 0.840, 0.440, 1.000)",
    // cssEase: "ease-in",
    slidesToScroll: 1,
    slidesToShow: ui.isMobileView ? 3 : 5,
    centerMode: true,
    centerPadding: 0,
    // nextArrow: "",
    // prevArrow: "",
    beforeChange: (current, next) => setImageIndex(next),
  };

  return (
    <Suspense fallback="">
      <Fade in>
        <Box
          width="100%"
          flexDirection="column"
          sx={{ scrollBehavior: "smooth" }}
          bgSize="cover"
        >
          <Flex
            direction="column"
            h="auto"
            position="relative"
            w="100%"
            overflow="initial"
            pt={0}
          >
            <Suspense fallback={""}></Suspense>

            <Grid
              templateColumns="repeat(12,1fr)"
              mt={0}
              border="none"
              boxSizing="content-box"
            >
              <GridItem
                mt={0}
                px="0"
                colSpan="12"
                pb={[1, 2, null, 8]}
                minH="100vh"
              >
                <chakra.header boxSize="full" minH="100vh">
                  <Box
                    bgPos="bottom"
                    bgColor="transparent"
                    backgroundImage={`url(${assets[`${background}`]})`}
                    bgSize="cover"
                    boxSize="full"
                    minH="100vh"
                  >
                    <Flex align="center" justify="center" boxSize="full">
                      <Stack
                        textAlign="center"
                        alignItems="center"
                        spacing={6}
                        maxW={["1620px", null, null, null, "1620px", "2222px"]}
                        w="100%"
                        px="7%"
                        h="100%"
                        pt={["10vh", null, "20vh"]}
                      >
                        <Heading
                          fontSize={["lg", "4xl", "5xl", "5xl", "5xl", "6xl"]}
                          fontWeight="semibold"
                          color="white"
                        >
                          Building blocks for your blockchain economy
                        </Heading>
                        <chakra.span
                          my={12}
                          fontSize={["md", "2xl", "3xl", "3xl", "3xl", "4xl"]}
                          display="inline-block"
                          color="blue.200"
                        >
                          Moonstream DAO makes tools that help you build,
                          manage, and secure your blockchain economy.
                        </chakra.span>
                        <chakra.span
                          my={12}
                          fontSize={["md", "2xl", "3xl", "3xl", "3xl", "4xl"]}
                          display="inline-block"
                          color="blue.200"
                        >
                          Moonstream has handled over{" "}
                          <Text
                            fontWeight={600}
                            textColor="orange.900"
                            display={"inline-block"}
                          >
                            $1B
                          </Text>{" "}
                          in transaction value to date.
                        </chakra.span>
                        <Box
                          w="100vw"
                          minH="200px"
                          // px="7%"
                          py={0}
                          overflowX="hidden"
                          overflowY="visible"
                        >
                          <Slider
                            {...settings}
                            // adaptiveHeight={true}
                            arrows={false}
                            autoplay={true}
                            autoplaySpeed={100}
                          >
                            {carousel_content.map((content_item, idx) => (
                              <Box
                                pt="80px"
                                h="auto"
                                w="150px"
                                maxW="150px"
                                // size="150px"
                                key={uuidv4()}
                                className={
                                  idx === imageIndex
                                    ? "slide activeSlide"
                                    : "slide"
                                }
                                // bgColor="blue.900"
                                // borderRadius="lg"
                                // boxShadow="lg"
                              >
                                <ChakraImage
                                  fit="contain"
                                  boxSize={["64px", "96px", "130px", null]}
                                  src={content_item.img}
                                />
                                <Text
                                  py={2}
                                  color="blue.300"
                                  fontSize={["sm", "md", null]}
                                >
                                  {content_item.title}
                                </Text>
                              </Box>
                            ))}
                          </Slider>
                        </Box>
                      </Stack>
                    </Flex>
                  </Box>
                </chakra.header>
              </GridItem>

              <GridItem px="7%" colSpan="12" pt={0} minH="100vh">
                <Heading
                  {...HEADING_PROPS}
                  textAlign="center"
                  mt={[12, 14, 16]}
                  pb={[12, 12, 12, null, 24]}
                >
                  Features:
                </Heading>
                <SimpleGrid
                  columns={[1, 2, 2, 5, null, 5]}
                  justifyContent="center"
                >
                  <Link href="#more_about_analytics" shallow scroll>
                    <Stack
                      transition={"1s"}
                      spacing={1}
                      px={1}
                      alignItems="center"
                      borderRadius="12px"
                      borderColor="gray.100"
                      borderWidth={"1px"}
                      _hover={{ transform: "scale(1.05)", transition: "0.42s" }}
                      cursor="pointer"
                      m={2}
                      pb={2}
                    >
                      <ChakraImage
                        boxSize={["220px", "220px", "xs", null, "xs"]}
                        objectFit="contain"
                        src={assets["cryptoTraders"]}
                        alt="mined transactions"
                      />
                      <Heading textAlign="center ">Analytics</Heading>
                      <chakra.span
                        textAlign={"center"}
                        textColor="blue.600"
                        px={2}
                      >
                        Get the full picture of your economy with automated
                        customizable dashboards.
                      </chakra.span>
                    </Stack>
                  </Link>
                  <Link href="#more_about_markets" shallow scroll>
                    <Stack
                      transition={"1s"}
                      spacing={1}
                      px={1}
                      alignItems="center"
                      borderRadius="12px"
                      borderColor="gray.100"
                      borderWidth={"1px"}
                      _hover={{ transform: "scale(1.05)", transition: "0.42s" }}
                      m={2}
                      pb={2}
                    >
                      <ChakraImage
                        boxSize={["220px", "220px", "xs", null, "xs"]}
                        objectFit="contain"
                        src={assets["NFT"]}
                        alt="mined transactions"
                      />
                      <Heading textAlign="center ">Markets</Heading>
                      <chakra.span
                        textAlign={"center"}
                        textColor="blue.600"
                        px={2}
                      >
                        Create goods and resources for your economy. Set up
                        fully customizable storefronts for these items.
                      </chakra.span>
                    </Stack>
                  </Link>
                  <Link href="#more_about_bridges" shallow scroll>
                    <Stack
                      transition={"1s"}
                      spacing={1}
                      px={1}
                      alignItems="center"
                      borderRadius="12px"
                      borderColor="gray.100"
                      borderWidth={"1px"}
                      _hover={{ transform: "scale(1.05)", transition: "0.42s" }}
                      m={2}
                      pb={2}
                    >
                      <ChakraImage
                        boxSize={["220px", "220px", "xs", null, "xs"]}
                        objectFit="contain"
                        src={assets["lender"]}
                        alt="engine"
                      />
                      <Heading textAlign="center ">Engine</Heading>
                      <chakra.span
                        textAlign={"center"}
                        textColor="blue.600"
                        px={2}
                      >
                        Create and manage tokens with custom mechanics specific
                        to your project.
                      </chakra.span>
                    </Stack>
                  </Link>
                  <Link href="#more_about_loyalty" shallow scroll>
                    <Stack
                      transition={"1s"}
                      spacing={1}
                      px={1}
                      alignItems="center"
                      borderRadius="12px"
                      borderColor="gray.100"
                      borderWidth={"1px"}
                      _hover={{ transform: "scale(1.05)", transition: "0.42s" }}
                      m={2}
                      pb={2}
                    >
                      <ChakraImage
                        boxSize={["220px", "220px", "xs", null, "xs"]}
                        objectFit="contain"
                        src={assets["DAO"]}
                        alt="mined transactions"
                      />
                      <Heading textAlign="center ">{`Loyalty`}</Heading>
                      <chakra.span
                        textAlign={"center"}
                        textColor="blue.600"
                        px={2}
                      >
                        Reward the most active participants in your economy with
                        loyalty programs and token sale whitelists.
                      </chakra.span>
                    </Stack>
                  </Link>
                  <GridItem colSpan={[1, 2, 2, 1, null, 1]}>
                    <Link href="#more_about_security" shallow scroll>
                      <Stack
                        transition={"1s"}
                        spacing={1}
                        px={1}
                        alignItems="center"
                        borderRadius="12px"
                        borderColor="gray.100"
                        borderWidth={"1px"}
                        _hover={{
                          transform: "scale(1.05)",
                          transition: "0.42s",
                        }}
                        m={2}
                        pb={2}
                      >
                        <ChakraImage
                          boxSize={["220px", "220px", "xs", null, "xs"]}
                          objectFit="contain"
                          src={assets["smartDevelopers"]}
                          alt="mined transactions"
                        />
                        <Heading textAlign="center ">{`Security`}</Heading>
                        <chakra.span
                          textAlign={"center"}
                          textColor="blue.600"
                          px={2}
                        >
                          Secure your economy against bad actors. Detect attacks
                          on your economy and defend against them.
                        </chakra.span>
                      </Stack>
                    </Link>
                  </GridItem>
                </SimpleGrid>
              </GridItem>

              <GridItem
                px="7%"
                mt={["32px", "64px", null]}
                py={["98px", "128px", null]}
                colSpan="12"
                bgColor="blue.50"
              >
                <Heading {...HEADING_PROPS} textAlign="center" pb={14} pt={0}>
                  Trusted by{" "}
                </Heading>
                <Flex wrap="wrap" direction="row" justifyContent="center">
                  <Suspense fallback={""}>
                    <TrustedBadge
                      scale={1.5}
                      name="Laguna games"
                      caseURL=""
                      ImgURL={assets["laguna"]}
                      boxURL="https://laguna.games/"
                    />
                    <TrustedBadge
                      scale={1.5}
                      name="game7io"
                      ImgURL={assets["game7io"]}
                      boxURL="https://game7.io/"
                    />

                    <TrustedBadge
                      scale={1.5}
                      name="orangedao"
                      ImgURL={assets["orangedao"]}
                      boxURL="https://lfg.orangedao.xyz/"
                    />
                    <TrustedBadge
                      scale={1.5}
                      name="forte"
                      ImgURL={assets["forte"]}
                      boxURL="https://www.forte.io/"
                    />
                  </Suspense>
                </Flex>
              </GridItem>
              <GridItem
                px="7%"
                colSpan="12"
                pt={["2rem", "2rem", "5.125rem", null, "5.125rem"]}
                pb={["0", "32px", null, "32px"]}
                id="exchanges"
              >
                <Center>
                  <Heading {...HEADING_PROPS} textAlign="center" pb={14} pt={0}>
                    Learn more about Moonstream DAO use cases
                  </Heading>
                </Center>
              </GridItem>
              <GridItem
                px="7%"
                colSpan="12"
                pt={["2rem", "2rem", "5.125rem", null, "5.125rem"]}
                pb={["0", "66px", null, "66px"]}
                id="more_about_analytics"
                minH={ui.isMobileView ? "100vh" : null}
              >
                <SplitWithImage
                  cta={{
                    colorScheme: "orange",
                    onClick: () => {
                      mixpanel.get_distinct_id() &&
                        mixpanel.track(`${MIXPANEL_EVENTS.BUTTON_CLICKED}`, {
                          [`${MIXPANEL_PROPS.BUTTON_NAME}`]: `Early access CTA: developer txpool button`,
                        });
                      router.push("/whitepapers");
                    },
                    label: "NFT market report",
                  }}
                  socialButton={{
                    url: "https://discord.gg/K56VNUQGvA",
                    title: "Contact us on discord",
                    icon: "discord",
                  }}
                  elementName={"element1"}
                  colorScheme="green"
                  badge={`Moonstream analytics`}
                  bullets={[
                    {
                      text: `See how value flows into and out of every component of your economy.`,
                      icon: GiRiver,
                      color: "green.50",
                      bgColor: "green.900",
                    },
                    {
                      text: `Track inflation or deflation of your currencies.`,
                      icon: GiTakeMyMoney,
                      color: "green.50",
                      bgColor: "green.900",
                    },
                    {
                      text: `Track the concentration of wealth in your economy.`,
                      icon: GiConcentrationOrb,
                      color: "green.50",
                      bgColor: "green.900",
                    },
                  ]}
                  imgURL={assets["cryptoTraders"]}
                />
              </GridItem>
              <GridItem
                px="7%"
                colSpan="12"
                pt={["2rem", "2rem", "5.125rem", null, "5.125rem"]}
                pb={["0", "66px", null, "66px"]}
                id="more_about_markets"
                minH={ui.isMobileView ? "100vh" : null}
              >
                <SplitWithImage
                  elementName={"element2"}
                  mirror={true}
                  colorScheme="blue"
                  badge={`Moonstream Markets`}
                  socialButton={{
                    url: "https://discord.gg/K56VNUQGvA",
                    title: "Contact us on discord",
                    icon: "discord",
                  }}
                  bullets={[
                    {
                      text: `Deploy new goods or resources into your economy in seconds.`,
                      icon: GiQuickSlash,
                      color: "blue.50",
                      bgColor: "blue.900",
                    },
                    {
                      text: `Easy liquidity for those goods and resources on DEXs and on secondary markets like Open Sea.`,
                      icon: GiMeshBall,
                      color: "blue.50",
                      bgColor: "blue.900",
                    },
                    {
                      text: `Create custom NFT storefronts.`,
                      icon: FaStoreAlt,
                      color: "blue.50",
                      bgColor: "blue.900",
                    },
                  ]}
                  imgURL={assets["NFT"]}
                />
              </GridItem>
              <GridItem
                px="7%"
                colSpan="12"
                pt={["2rem", "2rem", "5.125rem", null, "5.125rem"]}
                pb={["0", "66px", null, "66px"]}
                id="more_about_bridges"
                minH={ui.isMobileView ? "100vh" : null}
              >
                <SplitWithImage
                  socialButton={{
                    url: "https://discord.gg/K56VNUQGvA",
                    title: "Contact us on discord",
                    icon: "discord",
                  }}
                  elementName={"element3"}
                  colorScheme="orange"
                  badge={`Moonstream engine`}
                  bullets={[
                    {
                      text: `Deploy customizable and upgradable characters, items, and currencies into your economy`,
                      icon: GiCrossedChains,
                      color: "orange.50",
                      bgColor: "orange.900",
                    },
                    {
                      text: `Monitor interactions between these tokens`,
                      icon: GiChainedHeart,
                      color: "orange.50",
                      bgColor: "orange.900",
                    },
                    {
                      text: `Secure the tokens with Moonstream defense bots.`,
                      icon: GiChaingun,
                      color: "orange.50",
                      bgColor: "orange.900",
                    },
                  ]}
                  imgURL={assets["lender"]}
                />
              </GridItem>
              <GridItem
                px="7%"
                colSpan="12"
                pt={["2rem", "2rem", "5.125rem", null, "5.125rem"]}
                pb={["0", "66px", null, "66px"]}
                id="more_about_loyalty"
                minH={ui.isMobileView ? "100vh" : null}
              >
                <SplitWithImage
                  mirror
                  socialButton={{
                    url: "https://discord.gg/K56VNUQGvA",
                    title: "Contact us on discord",
                    icon: "discord",
                  }}
                  elementName={"element3"}
                  colorScheme="red"
                  badge={`Moonstream Loyalty`}
                  bullets={[
                    {
                      text: `Track the most active participants in your economy and easily give them rewards for their engagement.`,
                      icon: VscOrganization,
                      color: "red.50",
                      bgColor: "red.900",
                    },
                    {
                      text: `Create and distribute whitelist tokens for your pre-sales. Make them tradeable on markets like OpenSea.`,
                      icon: GiMedallist,
                      color: "red.50",
                      bgColor: "red.900",
                    },
                    {
                      text: `Manage KYC information about your community.`,
                      icon: CgUserlane,
                      color: "red.50",
                      bgColor: "red.900",
                    },
                  ]}
                  imgURL={assets["DAO"]}
                />
              </GridItem>
              <GridItem
                px="7%"
                colSpan="12"
                pt={["2rem", "2rem", "5.125rem", null, "5.125rem"]}
                pb={["0", "66px", null, "66px"]}
                id="more_about_security"
                minH={ui.isMobileView ? "100vh" : null}
              >
                <SplitWithImage
                  socialButton={{
                    url: "https://discord.gg/K56VNUQGvA",
                    title: "Contact us on discord",
                    icon: "discord",
                  }}
                  elementName={"element3"}
                  colorScheme="green"
                  badge={`Moonstream security`}
                  bullets={[
                    {
                      text: `Moonstream smart contracts have been vetted in production with over $1B in value transacted.`,
                      icon: MdOutlineVerifiedUser,
                      color: "green.50",
                      bgColor: "green.900",
                    },
                    {
                      text: `Moonstream scanners constantly monitor accounts and transactions in your economy and identify threats in seconds.`,
                      icon: GiRadarCrossSection,
                      color: "green.50",
                      bgColor: "green.900",
                    },
                    {
                      text: `One-click deploy defense bots which counter attacks as soon as they are detected.`,
                      icon: GiRobotGolem,
                      color: "green.50",
                      bgColor: "green.900",
                    },
                  ]}
                  imgURL={assets["smartDevelopers"]}
                />
              </GridItem>
              <GridItem
                px="7%"
                mt={["32px", "64px", null]}
                py={["98px", "128px", null]}
                colSpan="12"
                bgColor="blue.50"
              >
                <Heading {...HEADING_PROPS} textAlign="center" pb={14} pt={0}>
                  Featured by{" "}
                </Heading>
                <Flex wrap="wrap" direction="row" justifyContent="center">
                  <Suspense fallback={""}>
                    <TrustedBadge
                      name="cointelegraph"
                      caseURL=""
                      ImgURL={assets["cointelegraph"]}
                      boxURL="https://cointelegraph.com/news/17-of-addresses-snapped-up-80-of-all-ethereum-nfts-since-april"
                    />
                    <TrustedBadge
                      name="CryptoInsiders"
                      ImgURL={assets["cryptoinsiders"]}
                      boxURL="https://www.crypto-insiders.nl/nieuws/altcoin/17-van-ethereum-whales-bezitten-meer-dan-80-van-alle-nfts-op-de-blockchain/"
                    />

                    <TrustedBadge
                      name="cryptoslate"
                      ImgURL={assets["cryptoslate"]}
                      boxURL="https://cryptoslate.com/should-investors-care-80-of-all-nfts-belong-to-17-of-addresses/"
                    />
                    <TrustedBadge
                      name="educative sessions"
                      scale={1.5}
                      ImgURL={assets["educativesessions"]}
                      boxURL="https://youtu.be/DN8zRzJuy0M"
                    />
                    <TrustedBadge
                      scale={1.5}
                      name="bc101"
                      ImgURL={assets["bc101"]}
                      boxURL="https://blockchain101.com/"
                    />
                    <TrustedBadge
                      scale={1.5}
                      name="bc101"
                      ImgURL={assets["meetup"]}
                      boxURL="https://www.meetup.com/SF-Bay-Area-Data-Science-Initiative/events/283215538/"
                    />
                  </Suspense>
                </Flex>
              </GridItem>
              <GridItem
                placeItems="center"
                w="100%"
                colSpan="12"
                pt={["0", "0", "5.125rem", null, "5.125rem"]}
                pb="120px"
                px="7%"
              >
                <Stack direction="column" justifyContent="center">
                  <chakra.span
                    textAlign="center"
                    fontWeight="600"
                    fontSize="lg"
                    w="100%"
                    h="fit-content"
                  >
                    <Text
                      mb={18}
                      fontSize={["md", "2xl", "3xl", "3xl", "3xl", "4xl"]}
                    >
                      Check out our GitHub repository and join our community on
                      Discord
                    </Text>
                  </chakra.span>
                  <Flex direction="row" flexWrap="wrap" placeContent="center">
                    <RouteButton
                      placeSelf="center"
                      href={"https://discord.gg/K56VNUQGvA"}
                      size="lg"
                      variant="outline"
                      colorScheme="blue"
<<<<<<< HEAD
                      leftIcon={<FaDiscord />}
                      w="300px"
=======
                      w="250px"
                      onClick={() => {
                        if (mixpanel.get_distinct_id()) {
                          mixpanel.track(`${MIXPANEL_EVENTS.BUTTON_CLICKED}`, {
                            full_url: router.nextRouter.asPath,
                            buttonName: `Check out our GitHub repository and join our community on
                            Discord > git clone moonstream`,
                          });
                        }
                      }}
                      leftIcon={<FaGithubSquare />}
>>>>>>> 5d159565
                    >
                      Join our Discord
                    </RouteButton>
                    <RouteButton
                      placeSelf="center"
                      href={`https://github.com/bugout-dev/moonstream`}
                      size="lg"
                      variant="outline"
                      colorScheme="blue"
<<<<<<< HEAD
                      w="300px"
                      leftIcon={<FaGithubSquare />}
=======
                      leftIcon={<FaDiscord />}
                      w="250px"
                      onClick={() => {
                        if (mixpanel.get_distinct_id()) {
                          mixpanel.track(`${MIXPANEL_EVENTS.BUTTON_CLICKED}`, {
                            full_url: router.nextRouter.asPath,
                            buttonName: `Check out our GitHub repository and join our community on
                            Discord > Join our Discord`,
                          });
                        }
                      }}
>>>>>>> 5d159565
                    >
                      git clone moonstream
                    </RouteButton>
                  </Flex>
                  <Button
                    mt={3}
                    placeSelf="center"
                    w={["100%", "100%", "fit-content", null]}
                    maxW={["250px", null, "fit-content"]}
                    onClick={() => {
                      if (mixpanel.get_distinct_id()) {
                        mixpanel.track(`${MIXPANEL_EVENTS.BUTTON_CLICKED}`, {
                          full_url: router.nextRouter.asPath,
                          buttonName: `Check out our GitHub repository and join our community on
                          Discord > sign up`,
                        });
                      }
                      toggleModal({ type: MODAL_TYPES.SIGNUP });
                    }}
                    size="lg"
                    variant="solid"
                    colorScheme="orange"
                  >
                    Sign up
                  </Button>
                </Stack>
              </GridItem>
            </Grid>
          </Flex>
        </Box>
      </Fade>
    </Suspense>
  );
};

export async function getStaticProps() {
  const assetPreload = Object.keys(assets).map((key) => {
    return {
      rel: "preload",
      href: assets[key],
      as: "image",
    };
  });
  const preconnects = [{ rel: "preconnect", href: "https://s3.amazonaws.com" }];

  const preloads = assetPreload.concat(preconnects);

  return {
    props: { metaTags: DEFAULT_METATAGS, preloads },
  };
}

export default Homepage;<|MERGE_RESOLUTION|>--- conflicted
+++ resolved
@@ -934,11 +934,29 @@
                       size="lg"
                       variant="outline"
                       colorScheme="blue"
-<<<<<<< HEAD
                       leftIcon={<FaDiscord />}
-                      w="300px"
-=======
-                      w="250px"
+                      w="280px"
+                      onClick={() => {
+                        if (mixpanel.get_distinct_id()) {
+                          mixpanel.track(`${MIXPANEL_EVENTS.BUTTON_CLICKED}`, {
+                            full_url: router.nextRouter.asPath,
+                            buttonName: `Check out our GitHub repository and join our community on
+                            Discord > Join our Discord`,
+                          });
+                        }
+                      }}
+                    >
+                      Join our Discord
+                    </RouteButton>
+                    <RouteButton
+                      // mt={3}
+                      // p={8}
+                      placeSelf="center"
+                      href={`https://github.com/bugout-dev/moonstream`}
+                      size="lg"
+                      variant="outline"
+                      colorScheme="blue"
+                      w="280px"
                       onClick={() => {
                         if (mixpanel.get_distinct_id()) {
                           mixpanel.track(`${MIXPANEL_EVENTS.BUTTON_CLICKED}`, {
@@ -949,41 +967,15 @@
                         }
                       }}
                       leftIcon={<FaGithubSquare />}
->>>>>>> 5d159565
-                    >
-                      Join our Discord
-                    </RouteButton>
-                    <RouteButton
-                      placeSelf="center"
-                      href={`https://github.com/bugout-dev/moonstream`}
-                      size="lg"
-                      variant="outline"
-                      colorScheme="blue"
-<<<<<<< HEAD
-                      w="300px"
-                      leftIcon={<FaGithubSquare />}
-=======
-                      leftIcon={<FaDiscord />}
-                      w="250px"
-                      onClick={() => {
-                        if (mixpanel.get_distinct_id()) {
-                          mixpanel.track(`${MIXPANEL_EVENTS.BUTTON_CLICKED}`, {
-                            full_url: router.nextRouter.asPath,
-                            buttonName: `Check out our GitHub repository and join our community on
-                            Discord > Join our Discord`,
-                          });
-                        }
-                      }}
->>>>>>> 5d159565
                     >
                       git clone moonstream
                     </RouteButton>
                   </Flex>
                   <Button
-                    mt={3}
+                    // mt={3}
                     placeSelf="center"
                     w={["100%", "100%", "fit-content", null]}
-                    maxW={["250px", null, "fit-content"]}
+                    maxW={["280px", null, "fit-content"]}
                     onClick={() => {
                       if (mixpanel.get_distinct_id()) {
                         mixpanel.track(`${MIXPANEL_EVENTS.BUTTON_CLICKED}`, {
