import React, { useEffect, useState, useLayoutEffect, useContext } from "react";
import {
  Heading,
  Text,
  Flex,
  Link,
  Stack,
  chakra,
  useMediaQuery,
  UnorderedList,
  ListItem,
  Box,
  SimpleGrid,
} from "@chakra-ui/react";
import { DEFAULT_METATAGS, AWS_ASSETS_PATH } from "../../src/core/constants";
import UIContext from "../../src/core/providers/UIProvider/context";

const assets = {
<<<<<<< HEAD
  background720: `${AWS_ASSETS_PATH}/blog-background-720x405.png`,
  background1920: `${AWS_ASSETS_PATH}/blog-background-720x405.png`,
  background2880: `${AWS_ASSETS_PATH}/blog-background-720x405.png`,
  background3840: `${AWS_ASSETS_PATH}/blog-background-720x405.png`,
=======
  background720: `${AWS_PATH}/blog-background-720x405.png`,
  background1920: `${AWS_PATH}/blog-background-720x405.png`,
  background2880: `${AWS_PATH}/blog-background-720x405.png`,
  background3840: `${AWS_PATH}/blog-background-720x405.png`,
  team: `${AWS_PATH}/Team-page-illustration.png`,
>>>>>>> 66b58b60
};

const Product = () => {
  const ui = useContext(UIContext);
  const [background, setBackground] = useState("background720");
  const [backgroundLoaded720, setBackgroundLoaded720] = useState(false);
  const [backgroundLoaded1920, setBackgroundLoaded1920] = useState(false);
  const [backgroundLoaded2880, setBackgroundLoaded2880] = useState(false);
  const [backgroundLoaded3840, setBackgroundLoaded3840] = useState(false);

  const [
    isLargerThan720px,
    isLargerThan1920px,
    isLargerThan2880px,
    isLargerThan3840px,
  ] = useMediaQuery([
    "(min-width: 720px)",
    "(min-width: 1920px)",
    "(min-width: 2880px)",
    "(min-width: 3840px)",
  ]);

  useEffect(() => {
    assets["background720"] = `${AWS_ASSETS_PATH}/blog-background-720x405.png`;
    assets[
      "background1920"
    ] = `${AWS_ASSETS_PATH}/blog-background-1920x1080.png`;
    assets[
      "background2880"
    ] = `${AWS_ASSETS_PATH}/blog-background-2880x1620.png`;
    assets[
      "background3840"
    ] = `${AWS_ASSETS_PATH}/blog-background-3840x2160.png`;
  }, []);

  useLayoutEffect(() => {
    if (backgroundLoaded3840) {
      setBackground("background3840");
    } else if (backgroundLoaded2880) {
      setBackground("background2880");
    } else if (backgroundLoaded1920) {
      setBackground("background1920");
    } else {
      setBackground("background720");
    }
  }, [
    isLargerThan720px,
    isLargerThan1920px,
    isLargerThan2880px,
    isLargerThan3840px,
    backgroundLoaded720,
    backgroundLoaded1920,
    backgroundLoaded2880,
    backgroundLoaded3840,
  ]);

  useLayoutEffect(() => {
    const imageLoader720 = new Image();
    imageLoader720.src = `${AWS_ASSETS_PATH}/blog-background-720x405.png`;
    imageLoader720.onload = () => {
      setBackgroundLoaded720(true);
    };
  }, []);

  useLayoutEffect(() => {
    const imageLoader1920 = new Image();
    imageLoader1920.src = `${AWS_ASSETS_PATH}/blog-background-1920x1080.png`;
    imageLoader1920.onload = () => {
      setBackgroundLoaded1920(true);
    };
  }, []);

  useLayoutEffect(() => {
    const imageLoader2880 = new Image();
    imageLoader2880.src = `${AWS_ASSETS_PATH}/blog-background-2880x1620.png`;
    imageLoader2880.onload = () => {
      setBackgroundLoaded2880(true);
    };
  }, []);

  useLayoutEffect(() => {
    const imageLoader3840 = new Image();
    imageLoader3840.src = `${AWS_ASSETS_PATH}/blog-background-3840x2160.png`;
    imageLoader3840.onload = () => {
      setBackgroundLoaded3840(true);
    };
  }, []);

  const margin = ui.isMobileView ? "3%" : "22%";

  return (
    <Flex
      bgPos="bottom"
      bgColor="transparent"
      backgroundImage={`url(${assets[`${background}`]})`}
      bgSize="cover"
      minH="100vh"
      direction="column"
      alignItems="center"
      w="100%"
    >
      <Stack mx={margin} mt={6} maxW="1700px" w="100%">
        <SimpleGrid
          px={12}
          alignItems="start"
          columns={{ base: 1, md: 2 }}
          // mb={24}
          spacingY={{ base: 10, md: 32 }}
          spacingX={{ base: 10, md: 24 }}
        >
          <Box>
            <Heading as="h2" size="md" w="100%" py={2} borderTopRadius="xl">
              Meet The Moonstream Team
            </Heading>
            <chakra.span pl={2} py={2}>
              <Text mb={2}>
                We are a distributed team of nerds with very strong expertise in
                math, software engineering, machine learning, and cryptography.
                Members of our team worked at Google, at OpenAI and other great
                companies.
              </Text>
              <Text mb={2}>
                We believe that the crypto world opens opportunities for
                financial inclusion. Meaning that people from all walks of life
                and financial situations can have a new source of income. We are
                passionate about developing technology that helps people become
                active participants in this field and take advantage of this
                opportunity. We’re striving to debunk harmful stereotypes and
                make the crypto field more inclusive.
              </Text>
            </chakra.span>
          </Box>
          <Box
            w="full"
            h="full"
            py={48}
            backgroundImage={`url(${assets[`team`]})`}
            backgroundSize="cover"
            bgPos="bottom"
            bgColor="transparent"
          ></Box>
        </SimpleGrid>
      </Stack>
      <Stack mx={margin} mb={6} mt={0} maxW="1700px" w="100%">
        <Heading
          as="h2"
          size="md"
          w="100%"
          px={12}
          pb={2}
          pt={0}
          borderTopRadius="xl"
        >
          Values that we share within our team:
        </Heading>
        <chakra.span pl={2} px={12} py={2}>
          <UnorderedList w="75%" pl={4}>
            <ListItem>
              <b>Be bold</b>
            </ListItem>
            <ListItem>
              <b>Be curious</b>
            </ListItem>
            <ListItem>
              <b>Don’t be an ass</b>
            </ListItem>
            <ListItem>
              <b>And always be kind to each other</b>
            </ListItem>
          </UnorderedList>
          <Text my={2}>
            We are always looking to hire new talents, regardless of their
            backgrounds. If you are interested in working with us, send us a
            message at{" "}
            <Link
              textColor="secondary.900"
              href="mailto: careers@moonstream.to"
            >
              careers@moonstream.to
            </Link>
          </Text>
        </chakra.span>
      </Stack>
      <Stack mx={margin} mb={12} maxW="1700px" w="100%">
        <Heading as="h2" size="md" w="100%" px={12} py={2} borderTopRadius="xl">
          Our engineering team
        </Heading>
        <chakra.span pl={2} px={12} py={2}>
          <UnorderedList w="75%" pl={4} spacing={2}>
            <ListItem>
              <b>zomglings{". "}</b> Founder. Number theorist. Loves playing
              chess while programming. Fan of GO, backgammon, and video games.
            </ListItem>
            <ListItem>
              <b>kompotkot{". "}</b>Keeper of Secrets. Likes information
              security since childhood, loves mountains and goes hiking from
              time to time. Had a close call with a wild bear in a forest once.
            </ListItem>
            <ListItem>
              <b>wizarikus{". "}</b>Wizard. Loves mountains, bicycling, and
              hiking. A practicing Python wizard. Also likes to cook and play
              the guitar in between data witchcraft.
            </ListItem>
            <ListItem>
              <b>peersky{". "}</b>
              {`Spectral hopper. Perceives the world as a
                spectrum interacting with and within the observer's mind. Loves
                to shift in time domain to spend some of it doing fire
                performances, surfing, and connecting with nature.`}
            </ListItem>
            <ListItem>
              <b>yhtyyar{". "}</b>
              {`Wunderkind. Interested in Math, NLP. Loves
                programming language parsing and Algorithms & Data structures.
                Implementing his own dialect of LISP programming language for
                scientific calculations.`}
            </ListItem>
          </UnorderedList>
        </chakra.span>
      </Stack>
      <Stack mx={margin} mb={12} maxW="1700px" w="100%">
        <Heading as="h2" size="md" w="100%" px={12} py={2} borderTopRadius="xl">
          Our marketing and growth team
        </Heading>
        <chakra.span pl={2} px={12} py={2}>
          <UnorderedList w="75%" pl={4}>
            <ListItem>
              <b>Pahita{". "}</b> Dreamer. An alien who pretends to be a human.
              So far so good. Loves ecstatic dance, being alone in nature and
              dreaming.
            </ListItem>
            <ListItem>
              <b>In_technicolor{". "}</b>Mediator. Loves stand-up comedy and
              crying at nights. Volunteered at a horse farm once. Portrait
              artist, puts the pain in painting.
            </ListItem>
            <ListItem>
              <b>Nanaland{". "}</b>Progress and Enthusiasm. Traveled to the
              North Korean border at the age of 19. Half German. Counseling
              psychologist who switched to tech marketing and sales.
            </ListItem>
          </UnorderedList>
        </chakra.span>
      </Stack>
    </Flex>
  );
};

export async function getStaticProps() {
  const assetPreload = Object.keys(assets).map((key) => {
    return {
      rel: "preload",
      href: assets[key],
      as: "image",
    };
  });
  const preconnects = [{ rel: "preconnect", href: "https://s3.amazonaws.com" }];

  const preloads = assetPreload.concat(preconnects);

  return {
    props: { metaTags: { ...DEFAULT_METATAGS }, preloads },
  };
}
export default Product;<|MERGE_RESOLUTION|>--- conflicted
+++ resolved
@@ -16,18 +16,11 @@
 import UIContext from "../../src/core/providers/UIProvider/context";
 
 const assets = {
-<<<<<<< HEAD
   background720: `${AWS_ASSETS_PATH}/blog-background-720x405.png`,
   background1920: `${AWS_ASSETS_PATH}/blog-background-720x405.png`,
   background2880: `${AWS_ASSETS_PATH}/blog-background-720x405.png`,
   background3840: `${AWS_ASSETS_PATH}/blog-background-720x405.png`,
-=======
-  background720: `${AWS_PATH}/blog-background-720x405.png`,
-  background1920: `${AWS_PATH}/blog-background-720x405.png`,
-  background2880: `${AWS_PATH}/blog-background-720x405.png`,
-  background3840: `${AWS_PATH}/blog-background-720x405.png`,
-  team: `${AWS_PATH}/Team-page-illustration.png`,
->>>>>>> 66b58b60
+  team: `${AWS_ASSETS_PATH}/Team-page-illustration.png`,
 };
 
 const Product = () => {
@@ -129,7 +122,7 @@
       alignItems="center"
       w="100%"
     >
-      <Stack mx={margin} mt={6} maxW="1700px" w="100%">
+      <Stack mx={margin} maxW="1700px" w="100%">
         <SimpleGrid
           px={12}
           alignItems="start"
@@ -139,7 +132,7 @@
           spacingX={{ base: 10, md: 24 }}
         >
           <Box>
-            <Heading as="h2" size="md" w="100%" py={2} borderTopRadius="xl">
+            <Heading as="h2" size="md" w="100%" py={6} borderTopRadius="xl">
               Meet The Moonstream Team
             </Heading>
             <chakra.span pl={2} py={2}>
