--- conflicted
+++ resolved
@@ -9,13 +9,10 @@
   const healthyStatusColor = "green.900";
   const downStatusColor = "red.600";
 
-<<<<<<< HEAD
   const shortTimestamp = (rawTimestamp) => {
     return rawTimestamp.replace(/^.+T/, "").replace(/\..+/, "");
   };
 
-=======
->>>>>>> 9dff3ab7
   const { serverListStatusCache } = useStatus();
 
   console.log(serverListStatusCache?.data);
