--- conflicted
+++ resolved
@@ -1,5 +1,4 @@
 import React from "react";
-<<<<<<< HEAD
 import { Flex, Link, HStack, Skeleton, Box, Heading, Center, Spinner } from "@chakra-ui/react";
 import { ExternalLinkIcon } from "@chakra-ui/icons";
 import { useTxInfo, useTxCashe, useRouter } from "../../src/core/hooks";
@@ -10,22 +9,10 @@
 import { getLayout } from "../../src/layouts/EntriesLayout";
 import Scrollable from "../../src/components/Scrollable";
 import TxInfo from "../../src/components/TxInfo"
-=======
-import { Flex, HStack, Skeleton, Heading } from "@chakra-ui/react";
-//import { useTxInfo, useRouter } from "../../src/core/hooks";
-import { useRouter } from "../../src/core/hooks";
-// import FourOFour from "../../src/components/FourOFour";
-// import FourOThree from "../../src/components/FourOThree";
-import Tags from "../../src/components/Tags";
-import Scrollable from "../../src/components/Scrollable";
-import TxInfo from "../../src/components/TxInfo";
-import { getLayout } from "../../src/layouts/EntriesLayout";
->>>>>>> e9bff3f9
 
 const Entry = () => {
   const router = useRouter();
   const { entryId } = router.params;
-<<<<<<< HEAD
   const txCache = useTxCashe;
 
   const transaction = txCache.getCurrentTransaction()
@@ -53,112 +40,15 @@
       )
   }
   const {
-=======
-  /*  const {
->>>>>>> e9bff3f9
     data: entry,
     isFetchedAfterMount,
     isLoading,
     isError,
     error,
-<<<<<<< HEAD
   } = useTxInfo({tx:transaction})
   const title = transaction.hash
   if (isError && error.response.status === 404) return <FourOFour />;
   if (isError && error.response.status === 403) return <FourOThree />;
-=======
-  } = useJournalEntry(journalId, entryId, "personal");
-*/
-  const raw_transaction = {
-    tx: {
-      blockHash:
-        "0x2f1cb4055fa3ba8af199aeba564917999b3e661d582082e5928721c3f4ef04ca",
-      blockNumber: 12882164,
-      from: "0x52f200565581ae950c765b67f574cfc99f662657",
-      gas: 400000,
-      gasPrice: 12500000000,
-      hash: "0xee3d2c14cacc0e5b8085c0b1a0cbacb6ed79762220dcee0a9c19a5a25e59a331",
-      input:
-        "0x6102a8610026600b82828239805160001a60731461001957fe5b30600052607381538281f3fe73000000000000000000000000000000000000000030146080604052600436106100355760003560e01c80636e8af2721461003a575b600080fd5b6100576004803603602081101561005057600080fd5b50356100b2565b6040518083815260200180602001828103825283818151815260200191508051906020019060200280838360005b8381101561009d578181015183820152602001610085565b50505050905001935050505060405180910390f35b60048101546000906060908067ffffffffffffffff811180156100d457600080fd5b506040519080825280602002602001820160405280156100fe578160200160208202803683370190505b50915060005b8181101561017757600061014f670de0b6b3a764000061014688600401858154811061012c57fe5b6000918252602090912001546001600160a01b031661017e565b600f0b906101ff565b905080850194508084838151811061016357fe5b602090810291909101015250600101610104565b5050915091565b6000816001600160a01b031663ac969a73306040518263ffffffff1660e01b815260040180826001600160a01b0316815260200191505060206040518083038186803b1580156101cd57600080fd5b505afa1580156101e1573d6000803e3d6000fd5b505050506040513d60208110156101f757600080fd5b505192915050565b60008161020e5750600061026c565b600083600f0b121561021f57600080fd5b600f83900b6fffffffffffffffffffffffffffffffff8316810260401c90608084901c026001600160c01b0381111561025757600080fd5b60401b811981111561026857600080fd5b0190505b9291505056fea2646970667358221220bf54788224a5a22890835d5e41e3e9622b1a055984390a38ae02a95c53dccfd864736f6c63430007030033",
-      nonce: 184,
-      r: "0xe7e8e58deccd5f277928d25f7fc66548be1a84af811db8927dd86fbd08c5acd6",
-      s: "0x2214b48d9ce2b80c11586ddaff5214429c99e09188f75c04b7b0d0b7536ec94c",
-      to: null,
-      transactionIndex: 76,
-      type: "0x0",
-      v: "0x25",
-      value: 0,
-    },
-  };
-
-  let isFetchedAfterMount = false;
-  let isLoading = false;
-  let isError = false;
-
-  const ETHER_TX = {
-    tx: {
-      gas: 400000,
-      gasPrice: 12500000000,
-      value: 0,
-      from: "0x52f200565581ae950c765b67f574cfc99f662657",
-      to: null,
-      hash: "0xee3d2c14cacc0e5b8085c0b1a0cbacb6ed79762220dcee0a9c19a5a25e59a331",
-      blockHash:
-        "0x2f1cb4055fa3ba8af199aeba564917999b3e661d582082e5928721c3f4ef04ca",
-      blockNumber: 12882164,
-      input:
-        "0x6102a8610026600b82828239805160001a60731461001957fe5b30600052607381538281f3fe73000000000000000000000000000000000000000030146080604052600436106100355760003560e01c80636e8af2721461003a575b600080fd5b6100576004803603602081101561005057600080fd5b50356100b2565b6040518083815260200180602001828103825283818151815260200191508051906020019060200280838360005b8381101561009d578181015183820152602001610085565b50505050905001935050505060405180910390f35b60048101546000906060908067ffffffffffffffff811180156100d457600080fd5b506040519080825280602002602001820160405280156100fe578160200160208202803683370190505b50915060005b8181101561017757600061014f670de0b6b3a764000061014688600401858154811061012c57fe5b6000918252602090912001546001600160a01b031661017e565b600f0b906101ff565b905080850194508084838151811061016357fe5b602090810291909101015250600101610104565b5050915091565b6000816001600160a01b031663ac969a73306040518263ffffffff1660e01b815260040180826001600160a01b0316815260200191505060206040518083038186803b1580156101cd57600080fd5b505afa1580156101e1573d6000803e3d6000fd5b505050506040513d60208110156101f757600080fd5b505192915050565b60008161020e5750600061026c565b600083600f0b121561021f57600080fd5b600f83900b6fffffffffffffffffffffffffffffffff8316810260401c90608084901c026001600160c01b0381111561025757600080fd5b60401b811981111561026857600080fd5b0190505b9291505056fea2646970667358221220bf54788224a5a22890835d5e41e3e9622b1a055984390a38ae02a95c53dccfd864736f6c63430007030033",
-      nonce: 184,
-      r: "0xe7e8e58deccd5f277928d25f7fc66548be1a84af811db8927dd86fbd08c5acd6",
-      s: "0x2214b48d9ce2b80c11586ddaff5214429c99e09188f75c04b7b0d0b7536ec94c",
-      v: "0x25",
-      transactionIndex: 76,
-      type: "0x0",
-    },
-    is_smart_contract_deployment: true,
-    is_smart_contract_call: false,
-    smart_contract_address: "0x2f7E36b386F40d01A867BaffF3F321bC01882F7f",
-    abi: {
-      functions: [
-        {
-          hex_signature: "0x6e8af272",
-          text_signature_candidates: [],
-          type: "function",
-        },
-        {
-          hex_signature: "0xac969a73",
-          text_signature_candidates: ["viewNumeraireBalance(address)"],
-          type: "function",
-        },
-        {
-          hex_signature: "0xffffffff",
-          text_signature_candidates: ["test266151307()", "lololo()"],
-          type: "function",
-        },
-      ],
-      events: [
-        {
-          hex_signature: "0x123456",
-          text_signature_candidates: ["viewNumeraireBalance(address)"],
-          type: "event",
-        },
-        {
-          hex_signature: "0x123436",
-          text_signature_candidates: [],
-          type: "event",
-        },
-      ],
-    },
-    errors: [],
-  };
-  let entry = {
-    title: ETHER_TX.tx.hash,
-    content: "```json\n" + JSON.stringify(ETHER_TX) + "```",
-  };
-
-  // if (isError && error.response.status === 404) return <FourOFour />;
-  // if (isError && error.response.status === 403) return <FourOThree />;
->>>>>>> e9bff3f9
   // if (!entry || isLoading) return "";
 
   return (
@@ -212,11 +102,7 @@
         isLoaded={isFetchedAfterMount || entry}
       >
         <Scrollable>
-<<<<<<< HEAD
         {!isLoading && (<TxInfo transaction = {entry}></TxInfo> )}
-=======
-          <TxInfo transaction={ETHER_TX}></TxInfo>
->>>>>>> e9bff3f9
         </Scrollable>
       </Skeleton>
     </Flex>
