import { useQuery } from "react-query";
import { TxInfoService } from "../services";
import { queryCacheProps } from "./hookCommon";
import { useToast } from ".";

const useTxInfo = (transaction) => {
<<<<<<< HEAD
    console.log(transaction)
    const toast = useToast();
    const getTxInfo = async () => {
        const response = await TxInfoService.getTxInfo(transaction);
        return response.data;
    }
    const { data, isLoading, isFetchedAfterMount, refetch, isError, error } =
    useQuery(["txinfo", transaction.tx.hash ], getTxInfo, {
=======
  console.log("Use hook", transaction);
  const toast = useToast();
  const getTxInfo = async () => {
    const response = await TxInfoService.getTxInfo(transaction);
    return response.data;
  };
  const { data, isLoading, isFetchedAfterMount, refetch, isError, error } =
    useQuery(["txinfo", transaction.tx.hash], getTxInfo, {
>>>>>>> e9bff3f9
      ...queryCacheProps,
      onError: (error) => toast(error, "error"),
    });

  return { data, isFetchedAfterMount, isLoading, refetch, isError, error };
};

export default useTxInfo;<|MERGE_RESOLUTION|>--- conflicted
+++ resolved
@@ -4,8 +4,6 @@
 import { useToast } from ".";
 
 const useTxInfo = (transaction) => {
-<<<<<<< HEAD
-    console.log(transaction)
     const toast = useToast();
     const getTxInfo = async () => {
         const response = await TxInfoService.getTxInfo(transaction);
@@ -13,16 +11,6 @@
     }
     const { data, isLoading, isFetchedAfterMount, refetch, isError, error } =
     useQuery(["txinfo", transaction.tx.hash ], getTxInfo, {
-=======
-  console.log("Use hook", transaction);
-  const toast = useToast();
-  const getTxInfo = async () => {
-    const response = await TxInfoService.getTxInfo(transaction);
-    return response.data;
-  };
-  const { data, isLoading, isFetchedAfterMount, refetch, isError, error } =
-    useQuery(["txinfo", transaction.tx.hash], getTxInfo, {
->>>>>>> e9bff3f9
       ...queryCacheProps,
       onError: (error) => toast(error, "error"),
     });
