--- conflicted
+++ resolved
@@ -3,7 +3,6 @@
 import Report from "./Report";
 import { Spinner, Flex, Heading, Text, Stack } from "@chakra-ui/react";
 import { v4 } from "uuid";
-import Scrollable from "./Scrollable";
 
 const HOUR_KEY = "Hourly";
 const DAY_KEY = "Daily";
@@ -24,15 +23,6 @@
   const plotMinW = "250px";
   if (!data || isLoading) return <Spinner />;
   return (
-<<<<<<< HEAD
-    <Scrollable>
-      <Flex w="100%" h="auto" flexGrow={1} flexBasis="420px" direction="column">
-        <Stack
-          bgColor="blue.50"
-          direction={["column", "row", null]}
-          spacing={4}
-          flexGrow={1}
-=======
     <Flex
       w="100%"
       h="auto"
@@ -82,162 +72,123 @@
           flexGrow={1}
           flexBasis={plotMinW}
           direction="column"
->>>>>>> 46b1dda1
         >
-          {data?.web3_metric.map((metric) => {
+          <Heading size="sm">Events</Heading>
+          {Object.keys(data.events).map((key) => {
             return (
               <Flex
+                key={v4()}
+                flexBasis={plotMinW}
                 flexGrow={1}
-                flexBasis="75px"
-                placeSelf="center"
-                p={2}
-                bgColor="blue.100"
-                m={4}
-                key={v4()}
-                size="sm"
-                fontWeight="600"
-                boxShadow="sm"
-                w="75px"
-                maxH="150px"
+                minW={plotMinW}
+                minH="320px"
+                maxH="420px"
                 direction="column"
+                boxShadow="md"
+                m={2}
               >
-                <Text placeSelf="center">{metric.display_name}</Text>
-                <Text p={2} fontSize="42px" placeSelf="center">
-                  {metric.display_name == "Total weth earned"
-                    ? Number.parseFloat(
-                        Number.parseFloat(metric.value) / 1e18
-                      ).toString()
-                    : metric.value}
+                <Text
+                  w="100%"
+                  py={2}
+                  bgColor="gray.50"
+                  fontWeight="600"
+                  textAlign="center"
+                >
+                  {key}
                 </Text>
+                <Report
+                  data={data.events[key]}
+                  metric={key}
+                  timeRange={timeRange}
+                />
               </Flex>
             );
           })}
-        </Stack>
-        {data?.events && Object.keys(data?.events) && (
-          <Flex
-            w="100%"
-            h="auto"
-            flexGrow={1}
-            flexBasis="420px"
-            direction="column"
-          >
-            <Heading size="sm">Events</Heading>
-            {Object.keys(data.events).map((key) => {
-              return (
-                <Flex
-                  key={v4()}
-                  flexBasis={plotMinW}
-                  flexGrow={1}
-                  minW={plotMinW}
-                  minH="320px"
-                  maxH="420px"
-                  direction="column"
-                  boxShadow="md"
-                  m={2}
+        </Flex>
+      )}
+      {data?.functions && Object.keys(data?.functions) && (
+        <Flex
+          w="100%"
+          h="auto"
+          flexGrow={1}
+          flexBasis="420px"
+          direction="column"
+        >
+          <Heading size="sm">functions</Heading>
+          {Object.keys(data.functions).map((key) => {
+            return (
+              <Flex
+                key={v4()}
+                flexBasis={plotMinW}
+                flexGrow={1}
+                minW={plotMinW}
+                minH="320px"
+                maxH="420px"
+                direction="column"
+                boxShadow="md"
+                m={2}
+              >
+                <Text
+                  w="100%"
+                  py={2}
+                  bgColor="gray.50"
+                  fontWeight="600"
+                  textAlign="center"
                 >
-                  <Text
-                    w="100%"
-                    py={2}
-                    bgColor="gray.50"
-                    fontWeight="600"
-                    textAlign="center"
-                  >
-                    {key}
-                  </Text>
-                  <Report
-                    data={data.events[key]}
-                    metric={key}
-                    timeRange={timeRange}
-                  />
-                </Flex>
-              );
-            })}
-          </Flex>
-        )}
-        {data?.functions && Object.keys(data?.functions) && (
-          <Flex
-            w="100%"
-            h="auto"
-            flexGrow={1}
-            flexBasis="420px"
-            direction="column"
-          >
-            <Heading size="sm">functions</Heading>
-            {Object.keys(data.functions).map((key) => {
-              return (
-                <Flex
-                  key={v4()}
-                  flexBasis={plotMinW}
-                  flexGrow={1}
-                  minW={plotMinW}
-                  minH="320px"
-                  maxH="420px"
-                  direction="column"
-                  boxShadow="md"
-                  m={2}
+                  {key}
+                </Text>
+                <Report
+                  data={data.functions[key]}
+                  metric={key}
+                  timeRange={timeRange}
+                />
+              </Flex>
+            );
+          })}
+        </Flex>
+      )}
+      {data?.generic && Object.keys(data?.generic) && (
+        <Flex
+          w="100%"
+          h="auto"
+          flexGrow={1}
+          flexBasis="420px"
+          direction="column"
+        >
+          <Heading size="sm">Account generic</Heading>
+          {Object.keys(data.generic).map((key) => {
+            return (
+              <Flex
+                key={v4()}
+                flexBasis={plotMinW}
+                flexGrow={1}
+                minW={plotMinW}
+                minH="320px"
+                maxH="420px"
+                direction="column"
+                boxShadow="md"
+                m={2}
+              >
+                <Text
+                  w="100%"
+                  py={2}
+                  bgColor="gray.50"
+                  fontWeight="600"
+                  textAlign="center"
                 >
-                  <Text
-                    w="100%"
-                    py={2}
-                    bgColor="gray.50"
-                    fontWeight="600"
-                    textAlign="center"
-                  >
-                    {key}
-                  </Text>
-                  <Report
-                    data={data.functions[key]}
-                    metric={key}
-                    timeRange={timeRange}
-                  />
-                </Flex>
-              );
-            })}
-          </Flex>
-        )}
-        {data?.generic && Object.keys(data?.generic) && (
-          <Flex
-            w="100%"
-            h="auto"
-            flexGrow={1}
-            flexBasis="420px"
-            direction="column"
-          >
-            <Heading size="sm">Account generic</Heading>
-            {Object.keys(data.generic).map((key) => {
-              return (
-                <Flex
-                  key={v4()}
-                  flexBasis={plotMinW}
-                  flexGrow={1}
-                  minW={plotMinW}
-                  minH="320px"
-                  maxH="420px"
-                  direction="column"
-                  boxShadow="md"
-                  m={2}
-                >
-                  <Text
-                    w="100%"
-                    py={2}
-                    bgColor="gray.50"
-                    fontWeight="600"
-                    textAlign="center"
-                  >
-                    {key}
-                  </Text>
-                  <Report
-                    data={data.generic[key]}
-                    metric={key}
-                    timeRange={timeRange}
-                  />
-                </Flex>
-              );
-            })}
-          </Flex>
-        )}
-      </Flex>
-    </Scrollable>
+                  {key}
+                </Text>
+                <Report
+                  data={data.generic[key]}
+                  metric={key}
+                  timeRange={timeRange}
+                />
+              </Flex>
+            );
+          })}
+        </Flex>
+      )}
+    </Flex>
   );
 };
 
