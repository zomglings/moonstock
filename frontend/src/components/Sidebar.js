import {
  ProSidebar,
  Menu,
  MenuItem,
  SidebarHeader,
  SidebarFooter,
  SidebarContent,
} from "react-pro-sidebar";
import { useContext } from "react";
import RouterLink from "next/link";
import { Flex, Image, IconButton, Divider } from "@chakra-ui/react";
import UIContext from "../core/providers/UIProvider/context";
import React from "react";
import {
  HamburgerIcon,
  ArrowLeftIcon,
  ArrowRightIcon,
  LockIcon,
} from "@chakra-ui/icons";
<<<<<<< HEAD
import { MdSettings } from "react-icons/md";
import { HiAcademicCap } from "react-icons/hi";
import { WHITE_LOGO_W_TEXT_URL } from "../core/constants";
import { MODAL_TYPES } from "../core/providers/OverlayProvider/constants";
import useDashboard from "../core/hooks/useDashboard";
=======
import { MdTimeline, MdSettings } from "react-icons/md";
import { HiAcademicCap } from "react-icons/hi";
import { WHITE_LOGO_W_TEXT_URL, ALL_NAV_PATHES } from "../core/constants";
import { v4 } from "uuid";
>>>>>>> 01692091

const Sidebar = () => {
  const ui = useContext(UIContext);
  const { dashboardsListCache } = useDashboard();
  return (
    <ProSidebar
      width="240px"
      breakPoint="lg"
      toggled={ui.sidebarToggled}
      onToggle={ui.setSidebarToggled}
      collapsed={ui.sidebarCollapsed}
      hidden={!ui.sidebarVisible}
    >
      <SidebarHeader>
        <Flex>
          <IconButton
            ml={4}
            justifySelf="flex-start"
            colorScheme="blue"
            aria-label="App navigation"
            icon={
              ui.isMobileView ? (
                <HamburgerIcon />
              ) : ui.sidebarCollapsed ? (
                <ArrowRightIcon />
              ) : (
                <ArrowLeftIcon />
              )
            }
            onClick={() => {
              ui.isMobileView
                ? ui.setSidebarToggled(!ui.sidebarToggled)
                : ui.setSidebarCollapsed(!ui.sidebarCollapsed);
            }}
          />
          <Image
            // h="full"
            // maxH="100%"
            maxW="120px"
            py="0.75rem"
            pl={5}
            src={WHITE_LOGO_W_TEXT_URL}
            alt="bugout.dev"
          />
        </Flex>
      </SidebarHeader>
      {ui.isLoggedIn && (
        <SidebarContent>
<<<<<<< HEAD
          <Menu iconShape="square"></Menu>
          <Menu iconShape="square"></Menu>
=======
          <Menu iconShape="square">
            <MenuItem icon={<MdTimeline />}>
              {" "}
              <RouterLink href="/stream">Stream</RouterLink>
            </MenuItem>
          </Menu>
>>>>>>> 01692091
          {ui.isMobileView && (
            <Menu iconShape="square">
              <MenuItem icon={<HiAcademicCap />}>
                <RouterLink href="/welcome">
                  Learn how to use Moonstream
                </RouterLink>
              </MenuItem>
              {ALL_NAV_PATHES.map((pathToLink) => {
                return (
                  <MenuItem key={v4()}>
                    {" "}
                    <RouterLink href={pathToLink.path}>
                      {pathToLink.title}
                    </RouterLink>
                  </MenuItem>
                );
              })}
            </Menu>
          )}
        </SidebarContent>
      )}
      {!ui.isLoggedIn && (
        <SidebarContent>
          <Menu iconShape="square">
            <MenuItem
              onClick={() => {
                ui.toggleModal("register");
                ui.setSidebarToggled(false);
              }}
            >
              Sign up
            </MenuItem>

            <MenuItem
              onClick={() => {
                ui.toggleModal({ type: MODAL_TYPES.LOGIN });
                ui.setSidebarToggled(false);
              }}
            >
              Login
            </MenuItem>
            {ALL_NAV_PATHES.map((pathToLink) => {
              return (
                <MenuItem key={v4()}>
                  {" "}
                  <RouterLink href={pathToLink.path}>
                    {pathToLink.title}
                  </RouterLink>
                </MenuItem>
              );
            })}
          </Menu>
        </SidebarContent>
      )}

      <SidebarFooter style={{ paddingBottom: "3rem" }}>
        <Divider color="gray.300" w="100%" />
        {ui.isLoggedIn && (
          <Menu iconShape="square">
            <MenuItem icon={<LockIcon />}>
              <RouterLink href="/account/tokens">API Tokens</RouterLink>
            </MenuItem>
            <MenuItem icon={<MdSettings />}>
<<<<<<< HEAD
              {" "}
=======
>>>>>>> 01692091
              <RouterLink href="/subscriptions">Subscriptions </RouterLink>
            </MenuItem>
          </Menu>
        )}
      </SidebarFooter>
    </ProSidebar>
  );
};

export default Sidebar;<|MERGE_RESOLUTION|>--- conflicted
+++ resolved
@@ -17,18 +17,10 @@
   ArrowRightIcon,
   LockIcon,
 } from "@chakra-ui/icons";
-<<<<<<< HEAD
-import { MdSettings } from "react-icons/md";
-import { HiAcademicCap } from "react-icons/hi";
-import { WHITE_LOGO_W_TEXT_URL } from "../core/constants";
-import { MODAL_TYPES } from "../core/providers/OverlayProvider/constants";
-import useDashboard from "../core/hooks/useDashboard";
-=======
 import { MdTimeline, MdSettings } from "react-icons/md";
 import { HiAcademicCap } from "react-icons/hi";
 import { WHITE_LOGO_W_TEXT_URL, ALL_NAV_PATHES } from "../core/constants";
 import { v4 } from "uuid";
->>>>>>> 01692091
 
 const Sidebar = () => {
   const ui = useContext(UIContext);
@@ -77,17 +69,12 @@
       </SidebarHeader>
       {ui.isLoggedIn && (
         <SidebarContent>
-<<<<<<< HEAD
-          <Menu iconShape="square"></Menu>
-          <Menu iconShape="square"></Menu>
-=======
           <Menu iconShape="square">
             <MenuItem icon={<MdTimeline />}>
               {" "}
               <RouterLink href="/stream">Stream</RouterLink>
             </MenuItem>
           </Menu>
->>>>>>> 01692091
           {ui.isMobileView && (
             <Menu iconShape="square">
               <MenuItem icon={<HiAcademicCap />}>
@@ -151,10 +138,6 @@
               <RouterLink href="/account/tokens">API Tokens</RouterLink>
             </MenuItem>
             <MenuItem icon={<MdSettings />}>
-<<<<<<< HEAD
-              {" "}
-=======
->>>>>>> 01692091
               <RouterLink href="/subscriptions">Subscriptions </RouterLink>
             </MenuItem>
           </Menu>
