import React from "react";
import {
  Code,
  Stat,
  StatLabel,
  StatGroup,
  StatHelpText,
  StatNumber,
  Box,
  VStack,
} from "@chakra-ui/react";
import { Table, Thead, Tbody, Tr, Th, Td } from "@chakra-ui/react";

const TxABI = (props) => {
  const byteCode = props.byteCode;
  const abi = props.abi;
  console.log(abi.functions);
  return (
    <VStack spacing={3}>
      <br />
      <h2>Transaction smart contract bytecode:</h2>
      <Code w="95%" colorScheme="facebook">
        {byteCode}
      </Code>
      <h2>Smart contract abi:</h2>
      <Table>
        <Thead>
          <Tr>
            <Th>Signature hex</Th>
            <Th>Decompiled signature</Th>
            <Th>Signature type</Th>
          </Tr>
        </Thead>
        <Tbody>
          {abi.functions.concat(abi.events).map((el) => (
            <Tr key={el.hex_signature}>
              <Td>{el.hex_signature}</Td>
              <Td>
                {el.text_signature_candidates.length > 0
                  ? el.text_signature_candidates.join(", ")
                  : "Unknown"}
              </Td>
              <Td>{el.type}</Td>
            </Tr>
          ))}
        </Tbody>
      </Table>
    </VStack>
  );
};
const TxInfo = (props) => {
<<<<<<< HEAD
    const transaction = props.transaction;
    const dont_display = (key) => {
        return !["input"].includes(key)
    }
    return (
        <Box boxShadow="xs" p="6" rounded="md">
            <StatGroup>
                <Stat>
                    <StatLabel>Value</StatLabel>
                    <StatNumber>{transaction.tx.value}</StatNumber>
                    <StatHelpText>amount of ETH to transfer in WEI</StatHelpText>
                </Stat>
                <Stat>
                    <StatLabel>Gas</StatLabel>
                    <StatNumber>{transaction.tx.gas}</StatNumber>
                    <StatHelpText>gas limit for transaction</StatHelpText>
                </Stat>
                <Stat>
                    <StatLabel>Gas price</StatLabel>
                    <StatNumber>{transaction.tx.gasPrice}</StatNumber>
                    <StatHelpText>the fee the sender pays per unit of gas</StatHelpText>
                </Stat>
            </StatGroup>
            
            <Table variant="simple" >
                <Tbody>
                    {Object.keys(transaction.tx).filter(dont_display).map((key) => (
                        (transaction.tx[key] != undefined && <Tr key = {key}>
                            <Td>{key}</Td>
                            <Td>{transaction.tx[key]}</Td>
                        </Tr>)
                    ))}
                </Tbody>
            </Table>
            {transaction.abi && 
                <TxABI 
                byteCode={transaction.tx.input} 
                abi={transaction.abi}
                />
            }
        </Box>
        
            
    )
}
=======
  const transaction = props.transaction;
  const dont_display = (key) => {
    return !["input"].includes(key);
  };
  return (
    <Box boxShadow="xs" p="6" rounded="md">
      <StatGroup>
        <Stat>
          <StatLabel>Value</StatLabel>
          <StatNumber>{transaction.tx.value}</StatNumber>
          <StatHelpText>amount of ETH to transfer in WEI</StatHelpText>
        </Stat>
        <Stat>
          <StatLabel>Gas</StatLabel>
          <StatNumber>{transaction.tx.gas}</StatNumber>
          <StatHelpText>gas limit for transaction</StatHelpText>
        </Stat>
        <Stat>
          <StatLabel>Gas price</StatLabel>
          <StatNumber>{transaction.tx.gasPrice}</StatNumber>
          <StatHelpText>the fee the sender pays per unit of gas</StatHelpText>
        </Stat>
      </StatGroup>

      <Table variant="simple">
        <Tbody>
          {Object.keys(transaction.tx)
            .filter(dont_display)
            .map((key) => (
              <Tr key={key}>
                <Td>{key}</Td>
                <Td>{transaction.tx[key]}</Td>
              </Tr>
            ))}
        </Tbody>
      </Table>
      {transaction.abi && (
        <TxABI byteCode={transaction.tx.input} abi={transaction.abi} />
      )}
    </Box>
  );
};
>>>>>>> e9bff3f9
export default TxInfo;<|MERGE_RESOLUTION|>--- conflicted
+++ resolved
@@ -49,7 +49,6 @@
   );
 };
 const TxInfo = (props) => {
-<<<<<<< HEAD
     const transaction = props.transaction;
     const dont_display = (key) => {
         return !["input"].includes(key)
@@ -95,48 +94,4 @@
             
     )
 }
-=======
-  const transaction = props.transaction;
-  const dont_display = (key) => {
-    return !["input"].includes(key);
-  };
-  return (
-    <Box boxShadow="xs" p="6" rounded="md">
-      <StatGroup>
-        <Stat>
-          <StatLabel>Value</StatLabel>
-          <StatNumber>{transaction.tx.value}</StatNumber>
-          <StatHelpText>amount of ETH to transfer in WEI</StatHelpText>
-        </Stat>
-        <Stat>
-          <StatLabel>Gas</StatLabel>
-          <StatNumber>{transaction.tx.gas}</StatNumber>
-          <StatHelpText>gas limit for transaction</StatHelpText>
-        </Stat>
-        <Stat>
-          <StatLabel>Gas price</StatLabel>
-          <StatNumber>{transaction.tx.gasPrice}</StatNumber>
-          <StatHelpText>the fee the sender pays per unit of gas</StatHelpText>
-        </Stat>
-      </StatGroup>
-
-      <Table variant="simple">
-        <Tbody>
-          {Object.keys(transaction.tx)
-            .filter(dont_display)
-            .map((key) => (
-              <Tr key={key}>
-                <Td>{key}</Td>
-                <Td>{transaction.tx[key]}</Td>
-              </Tr>
-            ))}
-        </Tbody>
-      </Table>
-      {transaction.abi && (
-        <TxABI byteCode={transaction.tx.input} abi={transaction.abi} />
-      )}
-    </Box>
-  );
-};
->>>>>>> e9bff3f9
 export default TxInfo;