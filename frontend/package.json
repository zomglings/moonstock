{
  "name": "@bugout/moonstock",
  "version": "0.1.0",
  "private": true,
  "scripts": {
    "dev": "next dev",
    "build": "next build && next export -o build",
    "start": "next start",
    "lint": "eslint ./ --ext js,jsx,ts,tsx --fix",
    "pretty": "prettier --write \"./**/*.{js,jsx,json}\""
  },
  "dependencies": {
    "@chakra-ui/icons": "^1.0.14",
    "@chakra-ui/react": "^1.6.4",
    "@emotion/react": "^11.4.0",
    "@emotion/styled": "^11.3.0",
    "@nivo/bar": "^0.74.0",
    "@nivo/core": "^0.74.0",
    "@nivo/line": "^0.74.0",
    "@stripe/stripe-js": "^1.16.0",
    "axios": "^0.21.1",
    "color": "^4.0.1",
<<<<<<< HEAD
    "downshift": "^6.1.7",
=======
>>>>>>> 7f1119a1
    "core-js": "^3.19.1",
    "downshift": "^6.1.7",
    "focus-visible": "^5.2.0",
    "framer-motion": "^4.1.17",
    "mixpanel-browser": "^2.41.0",
    "mobx": "^6.3.6",
    "moment": "^2.29.1",
    "next": "11.1.2",
    "nprogress": "^0.2.0",
    "react": "^17.0.2",
    "react-ace": "^9.5.0",
    "react-calendly": "^2.2.1",
    "react-color": "^2.19.3",
    "react-copy-to-clipboard": "^5.0.2",
    "react-dom": "^17.0.2",
    "react-draggable": "^4.4.4",
    "react-hook-form": "^6.9.2",
    "react-hubspot-form": "^1.3.7",
    "react-icons": "^4.3.1",
    "react-pro-sidebar": "^0.6.0",
    "react-query": "^3.18.1",
    "react-showdown": "^2.3.0",
    "react-slick": "^0.28.1",
    "react-split-pane": "^0.1.92",
    "react-xarrows": "^2.0.2",
    "redoc": "^2.0.0-rc.57",
    "showdown": "^1.9.1",
    "showdown-highlight": "^2.1.8",
    "uuid": "^8.3.2",
    "web3-utils": "^1.6.0",
    "slick-carousel": "^1.8.1",
<<<<<<< HEAD
    "styled-components": "^5.3.3"
=======
    "styled-components": "^5.3.3",
    "uuid": "^8.3.2",
    "web3-utils": "^1.6.0"
>>>>>>> 7f1119a1
  },
  "devDependencies": {
    "@babel/core": "^7.14.3",
    "@babel/eslint-parser": "^7.14.4",
    "@babel/eslint-plugin": "^7.13.16",
    "@babel/plugin-proposal-class-properties": "^7.13.0",
    "@testing-library/dom": "^7.31.2",
    "@types/react": "17.0.13",
    "axios-mock-adapter": "^1.19.0",
    "eslint": "7.29.0",
    "eslint-config-next": "11.0.1",
    "eslint-config-prettier": "^8.3.0",
    "eslint-plugin-prettier": "^3.4.0",
    "eslint-plugin-react": "^7.21.5",
    "eslint-plugin-react-hooks": "^4.2.0",
    "eslint-plugin-unused-imports": "^1.1.1",
    "prettier": "^2.2.1",
    "typescript": "4.3.5"
  }
}<|MERGE_RESOLUTION|>--- conflicted
+++ resolved
@@ -20,10 +20,6 @@
     "@stripe/stripe-js": "^1.16.0",
     "axios": "^0.21.1",
     "color": "^4.0.1",
-<<<<<<< HEAD
-    "downshift": "^6.1.7",
-=======
->>>>>>> 7f1119a1
     "core-js": "^3.19.1",
     "downshift": "^6.1.7",
     "focus-visible": "^5.2.0",
@@ -52,16 +48,10 @@
     "redoc": "^2.0.0-rc.57",
     "showdown": "^1.9.1",
     "showdown-highlight": "^2.1.8",
-    "uuid": "^8.3.2",
-    "web3-utils": "^1.6.0",
     "slick-carousel": "^1.8.1",
-<<<<<<< HEAD
-    "styled-components": "^5.3.3"
-=======
     "styled-components": "^5.3.3",
     "uuid": "^8.3.2",
     "web3-utils": "^1.6.0"
->>>>>>> 7f1119a1
   },
   "devDependencies": {
     "@babel/core": "^7.14.3",
