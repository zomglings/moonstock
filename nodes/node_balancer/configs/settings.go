--- conflicted
+++ resolved
@@ -7,7 +7,8 @@
 	"io/ioutil"
 	"log"
 	"os"
-<<<<<<< HEAD
+	"strconv"
+	"strings"
 	"time"
 )
 
@@ -27,15 +28,6 @@
 	// Client configuration
 	NB_CLIENT_NODE_KEEP_ALIVE = int64(5) // How long to store node in hot list for client in seconds
 
-	// Hardcoded node addresses
-	// TODO(kompotkot): Write CLI to be able to add nodes
-	MOONSTREAM_NODE_ETHEREUM_A_IPC_ADDR = os.Getenv("MOONSTREAM_NODE_ETHEREUM_A_IPC_ADDR")
-	MOONSTREAM_NODE_ETHEREUM_B_IPC_ADDR = os.Getenv("MOONSTREAM_NODE_ETHEREUM_B_IPC_ADDR")
-	MOONSTREAM_NODE_POLYGON_A_IPC_ADDR  = os.Getenv("MOONSTREAM_NODE_POLYGON_A_IPC_ADDR")
-	MOONSTREAM_NODE_POLYGON_B_IPC_ADDR  = os.Getenv("MOONSTREAM_NODE_POLYGON_B_IPC_ADDR")
-
-	MOONSTREAM_NODES_SERVER_PORT = os.Getenv("MOONSTREAM_NODES_SERVER_PORT")
-
 	NB_ACCESS_ID_HEADER   = os.Getenv("NB_ACCESS_ID_HEADER")
 	NB_DATA_SOURCE_HEADER = os.Getenv("NB_DATA_SOURCE_HEADER")
 
@@ -46,34 +38,6 @@
 	MOONSTREAM_DB_URI_READ_ONLY         = os.Getenv("MOONSTREAM_DB_URI_READ_ONLY")
 	MOONSTREAM_DB_MAX_IDLE_CONNS    int = 30
 	MOONSTREAM_DB_CONN_MAX_LIFETIME     = 30 * time.Minute
-)
-
-// Verify required environment variables are set
-func VerifyEnvironments() {
-	if MOONSTREAM_NODE_ETHEREUM_A_IPC_ADDR == "" {
-		MOONSTREAM_NODE_ETHEREUM_A_IPC_ADDR = "a.ethereum.moonstream.internal"
-	}
-	if MOONSTREAM_NODE_ETHEREUM_B_IPC_ADDR == "" {
-		MOONSTREAM_NODE_ETHEREUM_B_IPC_ADDR = "b.ethereum.moonstream.internal"
-	}
-
-	if MOONSTREAM_NODE_POLYGON_A_IPC_ADDR == "" {
-		MOONSTREAM_NODE_POLYGON_A_IPC_ADDR = "a.polygon.moonstream.internal"
-	}
-	if MOONSTREAM_NODE_POLYGON_B_IPC_ADDR == "" {
-		MOONSTREAM_NODE_POLYGON_B_IPC_ADDR = "b.polygon.moonstream.internal"
-	}
-
-	if NB_ACCESS_ID_HEADER == "" {
-		NB_ACCESS_ID_HEADER = "X-Node-Balancer-Access-Id"
-	}
-
-	if NB_DATA_SOURCE_HEADER == "" {
-		NB_DATA_SOURCE_HEADER = "X-Node-Balancer-Data-Source"
-=======
-	"strconv"
-	"strings"
-	"time"
 )
 
 type BlockchainConfig struct {
@@ -104,13 +68,9 @@
 
 	if MOONSTREAM_NODES_SERVER_PORT == "" {
 		log.Fatal("Environment variable MOONSTREAM_NODES_SERVER_PORT not set")
->>>>>>> 61e6d23a
 	}
+}
 
-<<<<<<< HEAD
-	if MOONSTREAM_NODES_SERVER_PORT == "" {
-		log.Fatal("MOONSTREAM_NODES_SERVER_PORT environment variable not set")
-=======
 // Return list of NodeConfig structures
 func (nc *NodeConfigList) InitNodeConfigList(configPath string) {
 	checkEnvVarSet()
@@ -138,6 +98,5 @@
 				Port:       uint16(port),
 			})
 		}
->>>>>>> 61e6d23a
 	}
 }