--- conflicted
+++ resolved
@@ -12,7 +12,7 @@
 var (
 	ethereumClientPool ClientPool
 	polygonClientPool  ClientPool
-<<<<<<< HEAD
+	xdaiClientPool     ClientPool
 )
 
 // Node - which one node client worked with
@@ -27,10 +27,6 @@
 type ClientPool struct {
 	Client map[string]*Client
 }
-=======
-	xdaiClientPool     ClientPool
-)
->>>>>>> 61e6d23a
 
 // Generate client pools for different blockchains
 func CreateClientPools() {
